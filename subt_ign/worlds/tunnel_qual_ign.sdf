<?xml version="1.0" ?>
<sdf version="1.6">
  <world name="tunnel_qual_ign">
    <physics name="1ms" type="ode">
      <max_step_size>0.001</max_step_size>
      <real_time_factor>1.0</real_time_factor>
    </physics>

    <scene>
      <ambient>0.2 0.2 0.2 1.0</ambient>
      <background>0.34 0.39 0.43 1.0</background>
      <grid>false</grid>
      <origin_visual>false</origin_visual>
    </scene>

    <!-- The staging area -->
    <include>
      <static>true</static>
      <name>staging_area</name>
      <pose>0 0 0 0 0 0</pose>
      <uri>https://fuel.ignitionrobotics.org/1.0/openrobotics/models/subt_tunnel_staging_area/2</uri>
    </include>

    <!-- Barriers -->
    <include>
      <name>barrier_0_-1</name>
      <pose>8.0 -11 0 0 0 0</pose>
      <uri> https://fuel.ignitionrobotics.org/1.0/openrobotics/models/Jersey Barrier </uri>
    </include>
  
    <include>
      <name>barrier_0_1</name>
      <pose>8.0 11 0 0 0 0 </pose>
      <uri> https://fuel.ignitionrobotics.org/1.0/openrobotics/models/Jersey Barrier </uri>
    </include>
  
    <include>
      <name>barrier_1_-1</name>
      <pose>3.7 -11 0 0 0 0</pose>
      <uri> https://fuel.ignitionrobotics.org/1.0/openrobotics/models/Jersey Barrier </uri>
    </include>
  
    <include>
      <name>barrier_1_1</name>
      <pose>3.7 11 0 0 0 0</pose>
      <uri> https://fuel.ignitionrobotics.org/1.0/openrobotics/models/Jersey Barrier </uri>
    </include>
  
    <include>
      <name>barrier_2_-1</name>
      <pose>-0.5999999999999996 -11 0 0 0 0</pose>
      <uri> https://fuel.ignitionrobotics.org/1.0/openrobotics/models/Jersey Barrier </uri>
    </include>
  
    <include>
      <name>barrier_2_1</name>
      <pose>-0.5999999999999996 11 0 0 0 0</pose>
      <uri> https://fuel.ignitionrobotics.org/1.0/openrobotics/models/Jersey Barrier </uri>
    </include>
  
    <include>
      <name>barrier_3_-1</name>
      <pose>-4.899999999999999 -11 0 0 0 0</pose>
      <uri> https://fuel.ignitionrobotics.org/1.0/openrobotics/models/Jersey Barrier </uri>
    </include>
  
    <include>
      <name>barrier_3_1</name>
      <pose>-4.899999999999999 11 0 0 0 0</pose>
      <uri> https://fuel.ignitionrobotics.org/1.0/openrobotics/models/Jersey Barrier </uri>
    </include>
  
    <include>
      <name>barrier_4_-1</name>
      <pose>-9.2 -11 0 0 0 0</pose>
      <uri> https://fuel.ignitionrobotics.org/1.0/openrobotics/models/Jersey Barrier </uri>
    </include>
  
    <include>
      <name>barrier_4_1</name>
      <pose>-9.2 11 0 0 0 0</pose>
      <uri> https://fuel.ignitionrobotics.org/1.0/openrobotics/models/Jersey Barrier </uri>
    </include>
  
    <include>
      <name>barrier_-9.5_-2</name>
      <pose>10.5 -8.6 0 0 0 1.5707963267948966</pose>
      <uri> https://fuel.ignitionrobotics.org/1.0/openrobotics/models/Jersey Barrier </uri>
    </include>
  
    <include>
      <name>barrier_-9.5_2</name>
      <pose>10.5 8.6 0 0 0 1.5707963267948966</pose>
      <uri> https://fuel.ignitionrobotics.org/1.0/openrobotics/models/Jersey Barrier </uri>
    </include>
  
    <include>
      <name>barrier_-32_-2</name>
      <pose>-12 -8.6 0 0 0 1.5707963267948966</pose>
      <uri> https://fuel.ignitionrobotics.org/1.0/openrobotics/models/Jersey Barrier </uri>
    </include>
  
    <include>
      <name>barrier_-32_-1</name>
      <pose>-12 -4.3 0 0 0 1.5707963267948966</pose>
      <uri> https://fuel.ignitionrobotics.org/1.0/openrobotics/models/Jersey Barrier </uri>
    </include>
  
    <include>
      <name>barrier_-32_0</name>
      <pose>-12 0.0 0 0 0 1.5707963267948966</pose>
      <uri> https://fuel.ignitionrobotics.org/1.0/openrobotics/models/Jersey Barrier </uri>
    </include>
  
    <include>
      <name>barrier_-32_1</name>
      <pose>-12 4.3 0 0 0 1.5707963267948966</pose>
      <uri> https://fuel.ignitionrobotics.org/1.0/openrobotics/models/Jersey Barrier </uri>
    </include>
  
    <include>
      <name>barrier_-32_2</name>
      <pose>-12 8.6 0 0 0 1.5707963267948966</pose>
      <uri> https://fuel.ignitionrobotics.org/1.0/openrobotics/models/Jersey Barrier </uri>
    </include>


    <!-- The base station -->
    <include>
      <static>true</static>
      <name>base_station</name>
      <pose>-8 0 0 0 0 -1.5708</pose>
      <uri>https://fuel.ignitionrobotics.org/1.0/openrobotics/models/Base Station</uri>
    </include>

    <!-- Fiducial marking the origin for artifacts reports -->
    <include>
      <name>artifact_origin</name>
      <pose>2 4 0.5 0 0 0</pose>
      <uri>https://fuel.ignitionrobotics.org/1.0/openrobotics/models/Fiducial</uri>
    </include>

    <!-- Tunnel tiles and artifacts -->
    <include>
      <name>tile_0</name>
      <uri>https://fuel.ignitionrobotics.org/1.0/openrobotics/models/Tunnel Tile 2</uri>
      <pose>240.000000 240.000000 -15.000000 0 0 0.000000</pose>
    </include>

    <include>
      <name>tile_1</name>
      <uri>https://fuel.ignitionrobotics.org/1.0/openrobotics/models/Tunnel Tile 5</uri>
      <pose>260.000000 240.000000 -15.000000 0 0 1.570796</pose>
    </include>

    <include>
      <name>tile_2</name>
      <uri>https://fuel.ignitionrobotics.org/1.0/openrobotics/models/Constrained Tunnel Tile Tall</uri>
      <pose>280.000000 240.000000 -15.000000 0 0 1.570796</pose>
    </include>

    <include>
      <name>tile_3</name>
      <uri>https://fuel.ignitionrobotics.org/1.0/openrobotics/models/Tunnel Tile 2</uri>
      <pose>300.000000 240.000000 -15.000000 0 0 4.712389</pose>
    </include>

    <include>
      <name>tile_4</name>
      <uri>https://fuel.ignitionrobotics.org/1.0/openrobotics/models/Tunnel Tile Blocker</uri>
      <pose>160.000000 211.000000 -15.000000 0 0 0.000000</pose>
    </include>

    <include>
      <name>tile_5</name>
      <uri>https://fuel.ignitionrobotics.org/1.0/openrobotics/models/Tunnel Tile 5</uri>
      <pose>240.000000 220.000000 -15.000000 0 0 0.000000</pose>
    </include>

    <include>
      <name>radio_1</name>
      <uri>
        https://fuel.ignitionrobotics.org/1.0/openrobotics/models/Radio
      </uri>
      <pose>241.500000 220.000000 -15.000000 0 0 0.000000</pose>
    </include>

    <include>
      <name>tile_6</name>
      <uri>https://fuel.ignitionrobotics.org/1.0/openrobotics/models/Tunnel Tile 5</uri>
      <pose>300.000000 220.000000 -15.000000 0 0 0.000000</pose>
    </include>

    <include>
      <name>tile_7</name>
      <uri>https://fuel.ignitionrobotics.org/1.0/openrobotics/models/Tunnel Tile Blocker</uri>
      <pose>69.000000 200.000000 -15.000000 0 0 0.000000</pose>
    </include>

    <include>
      <name>tile_8</name>
      <uri>https://fuel.ignitionrobotics.org/1.0/openrobotics/models/Tunnel Tile 5</uri>
      <pose>80.000000 200.000000 -15.000000 0 0 1.570796</pose>
    </include>

    <include>
      <name>tile_9</name>
      <uri>https://fuel.ignitionrobotics.org/1.0/openrobotics/models/Tunnel Tile 5</uri>
      <pose>100.000000 200.000000 -15.000000 0 0 1.570796</pose>
    </include>

    <include>
      <name>tile_10</name>
      <uri>https://fuel.ignitionrobotics.org/1.0/openrobotics/models/Tunnel Tile 5</uri>
      <pose>120.000000 200.000000 -15.000000 0 0 1.570796</pose>
    </include>

    <include>
      <name>tile_11</name>
      <uri>https://fuel.ignitionrobotics.org/1.0/openrobotics/models/Tunnel Tile 5</uri>
      <pose>140.000000 200.000000 -15.000000 0 0 1.570796</pose>
    </include>

    <include>
      <name>tile_12</name>
      <uri>https://fuel.ignitionrobotics.org/1.0/openrobotics/models/Tunnel Tile 1</uri>
      <pose>160.000000 200.000000 -15.000000 0 0 0.000000</pose>
    </include>

    <include>
      <name>tile_13</name>
      <uri>https://fuel.ignitionrobotics.org/1.0/openrobotics/models/Tunnel Tile 5</uri>
      <pose>180.000000 200.000000 -15.000000 0 0 1.570796</pose>
    </include>

    <include>
      <name>tile_14</name>
      <uri>https://fuel.ignitionrobotics.org/1.0/openrobotics/models/Tunnel Tile 5</uri>
      <pose>200.000000 200.000000 -15.000000 0 0 1.570796</pose>
    </include>

    <include>
      <name>tile_15</name>
      <uri>https://fuel.ignitionrobotics.org/1.0/openrobotics/models/Tunnel Tile 5</uri>
      <pose>220.000000 200.000000 -15.000000 0 0 1.570796</pose>
    </include>

    <include>
      <name>tile_16</name>
      <uri>https://fuel.ignitionrobotics.org/1.0/openrobotics/models/Tunnel Tile 2</uri>
      <pose>240.000000 200.000000 -15.000000 0 0 3.141593</pose>
    </include>

    <include>
      <name>tile_17</name>
      <uri>https://fuel.ignitionrobotics.org/1.0/openrobotics/models/Tunnel Tile 5</uri>
      <pose>300.000000 200.000000 -15.000000 0 0 0.000000</pose>
    </include>

    <include>
      <name>tile_18</name>
      <uri>https://fuel.ignitionrobotics.org/1.0/openrobotics/models/Tunnel Tile 5</uri>
      <pose>160.000000 180.000000 -15.000000 0 0 0.000000</pose>
    </include>

    <include>
      <name>backpack_1</name>
      <uri>
        https://fuel.ignitionrobotics.org/1.0/openrobotics/models/Backpack
      </uri>
      <pose>219.000000 202.000000 -15.000000 0 0 0.000000</pose>
    </include>

    <include>
      <name>tile_19</name>
      <uri>https://fuel.ignitionrobotics.org/1.0/openrobotics/models/Tunnel Tile 2</uri>
      <pose>260.000000 180.000000 -15.000000 0 0 0.000000</pose>
    </include>

    <include>
      <name>tile_20</name>
      <uri>https://fuel.ignitionrobotics.org/1.0/openrobotics/models/Tunnel Tile 5</uri>
      <pose>280.000000 180.000000 -15.000000 0 0 1.570796</pose>
    </include>

    <include>
      <name>tile_21</name>
      <uri>https://fuel.ignitionrobotics.org/1.0/openrobotics/models/Tunnel Tile 1</uri>
      <pose>300.000000 180.000000 -15.000000 0 0 0.000000</pose>
    </include>

    <include>
      <name>tile_22</name>
      <uri>https://fuel.ignitionrobotics.org/1.0/openrobotics/models/Tunnel Tile 5</uri>
      <pose>320.000000 180.000000 -15.000000 0 0 1.570796</pose>
    </include>

    <include>
      <name>tile_23</name>
      <uri>https://fuel.ignitionrobotics.org/1.0/openrobotics/models/Tunnel Tile 2</uri>
      <pose>340.000000 180.000000 -15.000000 0 0 4.712389</pose>
    </include>

    <include>
      <name>tile_24</name>
      <uri>
        https://fuel.ignitionrobotics.org/1.0/openrobotics/models/Constrained Tunnel Tile Tall
      </uri>
      <pose>160.000000 160.000000 -15.000000 0 0 0.000000</pose>
    </include>

    <include>
      <name>phone_1</name>
      <uri>
        https://fuel.ignitionrobotics.org/1.0/openrobotics/models/Phone
      </uri>
      <pose>260.000000 160.000000 -14.996000 -1.570796 0 0.000000</pose>
    </include>

    <include>
      <name>tile_25</name>
      <uri>https://fuel.ignitionrobotics.org/1.0/openrobotics/models/Tunnel Tile 5</uri>
      <pose>260.000000 160.000000 -15.000000 0 0 0.000000</pose>
    </include>

    <include>
      <name>tile_26</name>
      <uri>https://fuel.ignitionrobotics.org/1.0/openrobotics/models/Tunnel Tile Blocker</uri>
      <pose>300.000000 169.000000 -15.000000 0 0 0.000000</pose>
    </include>

    <include>
      <name>tile_27</name>
      <uri>https://fuel.ignitionrobotics.org/1.0/openrobotics/models/Tunnel Tile 5</uri>
      <pose>340.000000 160.000000 -15.000000 0 0 0.000000</pose>
    </include>

    <include>
      <name>toolbox_1</name>
      <uri>
        https://fuel.ignitionrobotics.org/1.0/openrobotics/models/Toolbox
      </uri>
      <pose>342.000000 160.000000 -15.000000 0 0 0.000000</pose>
    </include>

    <include>
      <name>tile_28</name>
      <uri>https://fuel.ignitionrobotics.org/1.0/openrobotics/models/Tunnel Tile Blocker</uri>
      <pose>60.000000 131.000000 -15.000000 0 0 0.000000</pose>
    </include>

    <include>
      <name>tile_29</name>
      <uri>https://fuel.ignitionrobotics.org/1.0/openrobotics/models/Tunnel Tile Blocker</uri>
      <pose>80.000000 131.000000 -15.000000 0 0 0.000000</pose>
    </include>

    <include>
      <name>tile_30</name>
      <uri>https://fuel.ignitionrobotics.org/1.0/openrobotics/models/Tunnel Tile 5</uri>
      <pose>160.000000 140.000000 -15.000000 0 0 0.000000</pose>
    </include>

    <include>
      <name>extinguisher_1</name>
      <uri>
        https://fuel.ignitionrobotics.org/1.0/openrobotics/models/Extinguisher
      </uri>
      <pose>158.000000 140.000000 -15.000000 0 0 0.000000</pose>
    </include>

    <include>
      <name>tile_31</name>
      <uri>https://fuel.ignitionrobotics.org/1.0/openrobotics/models/Tunnel Tile Blocker</uri>
      <pose>260.000000 149.000000 -15.000000 0 0 0.000000</pose>
    </include>

    <include>
      <name>tile_32</name>
      <uri>https://fuel.ignitionrobotics.org/1.0/openrobotics/models/Tunnel Tile Blocker</uri>
      <pose>340.000000 149.000000 -15.000000 0 0 0.000000</pose>
    </include>

    <include>
      <name>tile_33</name>
      <uri>https://fuel.ignitionrobotics.org/1.0/openrobotics/models/Tunnel Tile 2</uri>
      <pose>60.000000 120.000000 -15.000000 0 0 1.570796</pose>
    </include>

    <include>
      <name>tile_34</name>
      <uri>https://fuel.ignitionrobotics.org/1.0/openrobotics/models/Tunnel Tile 1</uri>
      <pose>80.000000 120.000000 -15.000000 0 0 0.000000</pose>
    </include>

    <include>
      <name>tile_35</name>
      <uri>https://fuel.ignitionrobotics.org/1.0/openrobotics/models/Tunnel Tile 5</uri>
      <pose>100.000000 120.000000 -15.000000 0 0 1.570796</pose>
    </include>

    <include>
      <name>tile_36</name>
      <uri>https://fuel.ignitionrobotics.org/1.0/openrobotics/models/Tunnel Tile 5</uri>
      <pose>120.000000 120.000000 -15.000000 0 0 1.570796</pose>
    </include>

    <include>
      <name>tile_37</name>
      <uri>https://fuel.ignitionrobotics.org/1.0/openrobotics/models/Tunnel Tile 5</uri>
      <pose>140.000000 120.000000 -15.000000 0 0 1.570796</pose>
    </include>

    <include>
      <name>tile_38</name>
      <uri>https://fuel.ignitionrobotics.org/1.0/openrobotics/models/Tunnel Tile 2</uri>
      <pose>160.000000 120.000000 -15.000000 0 0 3.141593</pose>
    </include>

    <include>
      <name>tile_39</name>
      <uri>https://fuel.ignitionrobotics.org/1.0/openrobotics/models/Tunnel Tile 5</uri>
      <pose>80.000000 100.000000 -15.000000 0 0 0.000000</pose>
    </include>

    <include>
      <name>tile_40</name>
      <uri>https://fuel.ignitionrobotics.org/1.0/openrobotics/models/Tunnel Tile 2</uri>
      <pose>200.000000 100.000000 -15.000000 0 0 0.000000</pose>
    </include>

    <include>
      <name>tile_41</name>
      <uri>https://fuel.ignitionrobotics.org/1.0/openrobotics/models/Tunnel Tile 5</uri>
      <pose>220.000000 100.000000 -15.000000 0 0 1.570796</pose>
    </include>

    <include>
      <name>tile_42</name>
      <uri>https://fuel.ignitionrobotics.org/1.0/openrobotics/models/Tunnel Tile 5</uri>
      <pose>240.000000 100.000000 -15.000000 0 0 1.570796</pose>
    </include>

    <include>
      <name>tile_43</name>
      <uri>https://fuel.ignitionrobotics.org/1.0/openrobotics/models/Tunnel Tile 2</uri>
      <pose>260.000000 100.000000 -15.000000 0 0 4.712389</pose>
    </include>

    <include>
      <name>radio_2</name>
      <uri>
        https://fuel.ignitionrobotics.org/1.0/openrobotics/models/Radio
      </uri>
      <pose>260.000000 82.300000 -15.000000 0 0 0.000000</pose>
    </include>

    <include>
      <name>tile_44</name>
      <uri>https://fuel.ignitionrobotics.org/1.0/openrobotics/models/Tunnel Tile 5</uri>
      <pose>80.000000 80.000000 -15.000000 0 0 0.000000</pose>
    </include>

    <include>
      <name>tile_45</name>
      <uri>https://fuel.ignitionrobotics.org/1.0/openrobotics/models/Tunnel Tile 5</uri>
      <pose>200.000000 80.000000 -15.000000 0 0 0.000000</pose>
    </include>

    <include>
      <name>tile_46</name>
      <uri>https://fuel.ignitionrobotics.org/1.0/openrobotics/models/Tunnel Tile 2</uri>
      <pose>260.000000 80.000000 -15.000000 0 0 1.570796</pose>
    </include>

    <include>
      <name>tile_47</name>
      <uri>https://fuel.ignitionrobotics.org/1.0/openrobotics/models/Tunnel Tile 2</uri>
      <pose>280.000000 80.000000 -15.000000 0 0 4.712389</pose>
    </include>

    <include>
      <name>tile_48</name>
      <uri>https://fuel.ignitionrobotics.org/1.0/openrobotics/models/Tunnel Tile 6</uri>
      <pose>80.000000 60.000000 -15.000000 0 0 3.141593</pose>
    </include>

    <include>
      <name>tile_49</name>
      <uri>https://fuel.ignitionrobotics.org/1.0/openrobotics/models/Tunnel Tile 5</uri>
      <pose>200.000000 60.000000 -15.000000 0 0 0.000000</pose>
    </include>

    <include>
      <name>tile_50</name>
      <uri>https://fuel.ignitionrobotics.org/1.0/openrobotics/models/Tunnel Tile 5</uri>
      <pose>280.000000 60.000000 -15.000000 0 0 0.000000</pose>
    </include>

    <include>
      <name>toolbox_2</name>
      <uri>
        https://fuel.ignitionrobotics.org/1.0/openrobotics/models/Toolbox
      </uri>
      <pose>278.000000 60.000000 -15.000000 0 0 0.000000</pose>
    </include>

    <include>
      <name>tile_51</name>
      <uri>https://fuel.ignitionrobotics.org/1.0/openrobotics/models/Tunnel Tile 5</uri>
      <pose>80.000000 40.000000 -10.000000 0 0 0.000000</pose>
    </include>

    <include>
      <name>tile_52</name>
      <uri>https://fuel.ignitionrobotics.org/1.0/openrobotics/models/Tunnel Tile 5</uri>
      <pose>200.000000 40.000000 -15.000000 0 0 0.000000</pose>
    </include>

    <include>
      <name>tile_53</name>
      <uri>https://fuel.ignitionrobotics.org/1.0/openrobotics/models/Tunnel Tile 5</uri>
      <pose>280.000000 40.000000 -15.000000 0 0 0.000000</pose>
    </include>

    <include>
      <name>tile_54</name>
      <uri>https://fuel.ignitionrobotics.org/1.0/openrobotics/models/Tunnel Tile 5</uri>
      <pose>80.000000 20.000000 -10.000000 0 0 0.000000</pose>
    </include>

    <include>
      <name>tile_55</name>
      <uri>https://fuel.ignitionrobotics.org/1.0/openrobotics/models/Tunnel Tile 5</uri>
      <pose>200.000000 20.000000 -15.000000 0 0 0.000000</pose>
    </include>

    <include>
      <name>phone_2</name>
      <uri>
        https://fuel.ignitionrobotics.org/1.0/openrobotics/models/Phone
      </uri>
      <pose>201.800000 20.000000 -14.996000 -1.570796 0 0.000000</pose>
    </include>

    <include>
      <name>tile_56</name>
      <uri>https://fuel.ignitionrobotics.org/1.0/openrobotics/models/Tunnel Tile 5</uri>
      <pose>280.000000 20.000000 -15.000000 0 0 0.000000</pose>
    </include>

    <include>
      <name>tile_57</name>
      <uri>https://fuel.ignitionrobotics.org/1.0/openrobotics/models/Tunnel Tile 2</uri>
      <pose>320.000000 20.000000 -20.000000 0 0 0.000000</pose>
    </include>

    <include>
      <name>tile_58</name>
      <uri>https://fuel.ignitionrobotics.org/1.0/openrobotics/models/Tunnel Tile 5</uri>
      <pose>340.000000 20.000000 -20.000000 0 0 1.570796</pose>
    </include>

    <include>
      <name>tile_59</name>
      <uri>https://fuel.ignitionrobotics.org/1.0/openrobotics/models/Tunnel Tile 2</uri>
      <pose>360.000000 20.000000 -20.000000 0 0 4.712389</pose>
    </include>

    <include>
      <name>electrical_box_1</name>
      <uri>
        https://fuel.ignitionrobotics.org/1.0/openrobotics/models/Electrical Box
      </uri>
      <pose>400.000000 -1.000000 -20.000000 0 0 0.000000</pose>
    </include>

    <include>
      <name>tile_60</name>
      <uri>https://fuel.ignitionrobotics.org/1.0/openrobotics/models/Tunnel Tile 5</uri>
      <pose>20.000000 0.000000 0.000000 0 0 1.570796</pose>
    </include>

    <include>
      <name>tile_61</name>
      <uri>https://fuel.ignitionrobotics.org/1.0/openrobotics/models/Tunnel Tile 6</uri>
      <pose>40.000000 0.000000 -5.000000 0 0 1.570796</pose>
    </include>

    <include>
      <name>tile_62</name>
      <uri>https://fuel.ignitionrobotics.org/1.0/openrobotics/models/Tunnel Tile 6</uri>
      <pose>60.000000 0.000000 -10.000000 0 0 1.570796</pose>
    </include>

    <include>
      <name>tile_63</name>
      <uri>https://fuel.ignitionrobotics.org/1.0/openrobotics/models/Tunnel Tile 1</uri>
      <pose>80.000000 0.000000 -10.000000 0 0 0.000000</pose>
    </include>

    <include>
      <name>tile_64</name>
      <uri>https://fuel.ignitionrobotics.org/1.0/openrobotics/models/Tunnel Tile 5</uri>
      <pose>100.000000 0.000000 -10.000000 0 0 1.570796</pose>
    </include>

    <include>
      <name>tile_65</name>
      <uri>https://fuel.ignitionrobotics.org/1.0/openrobotics/models/Tunnel Tile 5</uri>
      <pose>120.000000 0.000000 -10.000000 0 0 1.570796</pose>
    </include>

    <include>
      <name>tile_66</name>
      <uri>https://fuel.ignitionrobotics.org/1.0/openrobotics/models/Tunnel Tile 5</uri>
      <pose>140.000000 0.000000 -10.000000 0 0 1.570796</pose>
    </include>

    <include>
      <name>tile_67</name>
      <uri>https://fuel.ignitionrobotics.org/1.0/openrobotics/models/Tunnel Tile 6</uri>
      <pose>160.000000 0.000000 -15.000000 0 0 1.570796</pose>
    </include>

    <include>
      <name>tile_68</name>
      <uri>https://fuel.ignitionrobotics.org/1.0/openrobotics/models/Tunnel Tile 5</uri>
      <pose>180.000000 0.000000 -15.000000 0 0 1.570796</pose>
    </include>

    <include>
      <name>tile_69</name>
      <uri>https://fuel.ignitionrobotics.org/1.0/openrobotics/models/Tunnel Tile 1</uri>
      <pose>200.000000 0.000000 -15.000000 0 0 0.000000</pose>
    </include>

    <include>
      <name>tile_70</name>
      <uri>https://fuel.ignitionrobotics.org/1.0/openrobotics/models/Tunnel Tile Blocker</uri>
      <pose>211.000000 0.000000 -15.000000 0 0 0.000000</pose>
    </include>

    <include>
      <name>tile_71</name>
      <uri>https://fuel.ignitionrobotics.org/1.0/openrobotics/models/Tunnel Tile Blocker</uri>
      <pose>269.000000 0.000000 -15.000000 0 0 0.000000</pose>
    </include>

    <include>
      <name>tile_72</name>
      <uri>https://fuel.ignitionrobotics.org/1.0/openrobotics/models/Tunnel Tile 1</uri>
      <pose>280.000000 0.000000 -15.000000 0 0 0.000000</pose>
    </include>

    <include>
      <name>tile_73</name>
      <uri>https://fuel.ignitionrobotics.org/1.0/openrobotics/models/Tunnel Tile 6</uri>
      <pose>300.000000 0.000000 -20.000000 0 0 1.570796</pose>
    </include>

    <include>
      <name>tile_74</name>
      <uri>https://fuel.ignitionrobotics.org/1.0/openrobotics/models/Tunnel Tile 1</uri>
      <pose>320.000000 0.000000 -20.000000 0 0 0.000000</pose>
    </include>

    <include>
      <name>tile_75</name>
      <uri>https://fuel.ignitionrobotics.org/1.0/openrobotics/models/Tunnel Tile 5</uri>
      <pose>340.000000 0.000000 -20.000000 0 0 1.570796</pose>
    </include>

    <include>
      <name>tile_76</name>
      <uri>https://fuel.ignitionrobotics.org/1.0/openrobotics/models/Tunnel Tile 1</uri>
      <pose>360.000000 0.000000 -20.000000 0 0 0.000000</pose>
    </include>

    <include>
      <name>tile_77</name>
      <uri>https://fuel.ignitionrobotics.org/1.0/openrobotics/models/Tunnel Tile 5</uri>
      <pose>380.000000 0.000000 -20.000000 0 0 1.570796</pose>
    </include>

    <include>
      <name>tile_78</name>
      <uri>https://fuel.ignitionrobotics.org/1.0/openrobotics/models/Tunnel Tile 5</uri>
      <pose>400.000000 0.000000 -20.000000 0 0 1.570796</pose>
    </include>

    <include>
      <name>tile_79</name>
      <uri>https://fuel.ignitionrobotics.org/1.0/openrobotics/models/Tunnel Tile Blocker</uri>
      <pose>411.000000 0.000000 -20.000000 0 0 0.000000</pose>
    </include>

    <include>
      <name>tile_80</name>
      <uri>https://fuel.ignitionrobotics.org/1.0/openrobotics/models/Tunnel Tile 7</uri>
      <pose>80.000000 -20.000000 -10.000000 0 0 3.141593</pose>
    </include>

    <include>
      <name>tile_81</name>
      <uri>https://fuel.ignitionrobotics.org/1.0/openrobotics/models/Tunnel Tile 5</uri>
      <pose>200.000000 -20.000000 -15.000000 0 0 0.000000</pose>
    </include>

    <include>
      <name>tile_82</name>
      <uri>https://fuel.ignitionrobotics.org/1.0/openrobotics/models/Tunnel Tile 5</uri>
      <pose>280.000000 -20.000000 -15.000000 0 0 0.000000</pose>
    </include>

    <include>
      <name>tile_83</name>
      <uri>https://fuel.ignitionrobotics.org/1.0/openrobotics/models/Tunnel Tile 2</uri>
      <pose>320.000000 -20.000000 -20.000000 0 0 1.570796</pose>
    </include>

    <include>
      <name>tile_84</name>
      <uri>https://fuel.ignitionrobotics.org/1.0/openrobotics/models/Tunnel Tile 5</uri>
      <pose>340.000000 -20.000000 -20.000000 0 0 1.570796</pose>
    </include>

    <include>
      <name>tile_85</name>
      <uri>https://fuel.ignitionrobotics.org/1.0/openrobotics/models/Tunnel Tile 2</uri>
      <pose>360.000000 -20.000000 -20.000000 0 0 3.141593</pose>
    </include>

    <include>
      <name>tile_86</name>
      <uri>https://fuel.ignitionrobotics.org/1.0/openrobotics/models/Tunnel Tile 5</uri>
      <pose>80.000000 -40.000000 -5.000000 0 0 0.000000</pose>
    </include>

    <include>
      <name>tile_87</name>
      <uri>https://fuel.ignitionrobotics.org/1.0/openrobotics/models/Tunnel Tile 5</uri>
      <pose>200.000000 -40.000000 -15.000000 0 0 0.000000</pose>
    </include>

    <include>
      <name>tile_88</name>
      <uri>https://fuel.ignitionrobotics.org/1.0/openrobotics/models/Tunnel Tile 5</uri>
      <pose>280.000000 -40.000000 -15.000000 0 0 0.000000</pose>
    </include>

    <include>
      <name>backpack_2</name>
      <uri>
        https://fuel.ignitionrobotics.org/1.0/openrobotics/models/Backpack
      </uri>
      <pose>340.000000 -22.000000 -20.000000 0 0 0.000000</pose>
    </include>

    <include>
      <name>tile_89</name>
      <uri>https://fuel.ignitionrobotics.org/1.0/openrobotics/models/Tunnel Tile 5</uri>
      <pose>80.000000 -60.000000 -5.000000 0 0 0.000000</pose>
    </include>

    <include>
      <name>tile_90</name>
      <uri>https://fuel.ignitionrobotics.org/1.0/openrobotics/models/Tunnel Tile 2</uri>
      <pose>200.000000 -60.000000 -15.000000 0 0 1.570796</pose>
    </include>

    <include>
      <name>tile_91</name>
      <uri>https://fuel.ignitionrobotics.org/1.0/openrobotics/models/Tunnel Tile 5</uri>
      <pose>220.000000 -60.000000 -15.000000 0 0 1.570796</pose>
    </include>

    <include>
      <name>tile_92</name>
      <uri>https://fuel.ignitionrobotics.org/1.0/openrobotics/models/Tunnel Tile 5</uri>
      <pose>240.000000 -60.000000 -15.000000 0 0 1.570796</pose>
    </include>

    <include>
      <name>tile_93</name>
      <uri>https://fuel.ignitionrobotics.org/1.0/openrobotics/models/Tunnel Tile 5</uri>
      <pose>260.000000 -60.000000 -15.000000 0 0 1.570796</pose>
    </include>

    <include>
      <name>tile_94</name>
      <uri>https://fuel.ignitionrobotics.org/1.0/openrobotics/models/Tunnel Tile 2</uri>
      <pose>280.000000 -60.000000 -15.000000 0 0 3.141593</pose>
    </include>

    <include>
      <name>tile_95</name>
      <uri>https://fuel.ignitionrobotics.org/1.0/openrobotics/models/Tunnel Tile 2</uri>
      <pose>80.000000 -80.000000 -5.000000 0 0 1.570796</pose>
    </include>

    <include>
      <name>tile_96</name>
      <uri>https://fuel.ignitionrobotics.org/1.0/openrobotics/models/Tunnel Tile 7</uri>
      <pose>100.000000 -80.000000 -10.000000 0 0 1.570796</pose>
    </include>

    <include>
      <name>tile_97</name>
      <uri>https://fuel.ignitionrobotics.org/1.0/openrobotics/models/Tunnel Tile 2</uri>
      <pose>120.000000 -80.000000 -10.000000 0 0 4.712389</pose>
    </include>

    <include>
      <name>phone_3</name>
      <uri>
        https://fuel.ignitionrobotics.org/1.0/openrobotics/models/Phone
      </uri>
      <pose>120.800000 -98.400000 -9.996000 1.570796 0 0.000000</pose>
    </include>

    <include>
      <name>valve_1</name>
      <uri>
        https://fuel.ignitionrobotics.org/1.0/openrobotics/models/Valve
      </uri>
      <pose>240.000000 -58.000000 -15.000000 0 0 0.000000</pose>
    </include>

    <include>
      <name>tile_98</name>
      <uri>https://fuel.ignitionrobotics.org/1.0/openrobotics/models/Tunnel Tile 2</uri>
      <pose>120.000000 -100.000000 -10.000000 0 0 1.570796</pose>
    </include>

    <include>
      <name>tile_99</name>
      <uri>https://fuel.ignitionrobotics.org/1.0/openrobotics/models/Tunnel Tile 2</uri>
      <pose>140.000000 -100.000000 -10.000000 0 0 4.712389</pose>
    </include>

    <include>
      <name>tile_100</name>
      <uri>https://fuel.ignitionrobotics.org/1.0/openrobotics/models/Tunnel Tile 5</uri>
      <pose>140.000000 -120.000000 -10.000000 0 0 0.000000</pose>
    </include>

    <include>
      <name>valve_2</name>
      <uri>
        https://fuel.ignitionrobotics.org/1.0/openrobotics/models/Valve
      </uri>
      <pose>141.750000 -119.000000 -10.000000 0 0 0.000000</pose>
    </include>

    <include>
      <name>tile_101</name>
      <uri>https://fuel.ignitionrobotics.org/1.0/openrobotics/models/Tunnel Tile 5</uri>
      <pose>140.000000 -140.000000 -10.000000 0 0 0.000000</pose>
    </include>

    <include>
      <name>tile_102</name>
      <uri>
        https://fuel.ignitionrobotics.org/1.0/openrobotics/models/Constrained Tunnel Tile Short
      </uri>
      <pose>140.000000 -160.000000 -10.000000 0 0 0.000000</pose>
    </include>

    <include>
      <name>tile_103</name>
      <uri>https://fuel.ignitionrobotics.org/1.0/openrobotics/models/Tunnel Tile Blocker</uri>
      <pose>280.000000 -169.000000 -10.000000 0 0 0.000000</pose>
    </include>

    <include>
      <name>electrical_box_2</name>
      <uri>
        https://fuel.ignitionrobotics.org/1.0/openrobotics/models/Electrical Box
      </uri>
      <pose>138.000000 -180.000000 -10.000000 0 0 0.000000</pose>
    </include>

    <include>
      <name>tile_104</name>
      <uri>https://fuel.ignitionrobotics.org/1.0/openrobotics/models/Tunnel Tile 5</uri>
      <pose>140.000000 -180.000000 -10.000000 0 0 0.000000</pose>
    </include>

    <include>
      <name>backpack_3</name>
      <uri>
        https://fuel.ignitionrobotics.org/1.0/openrobotics/models/Backpack
      </uri>
      <pose>180.000000 -198.000000 -10.000000 0 0 0.000000</pose>
    </include>

    <include>
      <name>tile_105</name>
      <uri>https://fuel.ignitionrobotics.org/1.0/openrobotics/models/Tunnel Tile 5</uri>
      <pose>280.000000 -180.000000 -10.000000 0 0 0.000000</pose>
    </include>

    <include>
      <name>tile_106</name>
      <uri>https://fuel.ignitionrobotics.org/1.0/openrobotics/models/Tunnel Tile 5</uri>
      <pose>140.000000 -200.000000 -10.000000 0 0 0.000000</pose>
    </include>

    <include>
      <name>tile_107</name>
      <uri>https://fuel.ignitionrobotics.org/1.0/openrobotics/models/Tunnel Tile 2</uri>
      <pose>160.000000 -200.000000 -10.000000 0 0 0.000000</pose>
    </include>

    <include>
      <name>tile_108</name>
      <uri>https://fuel.ignitionrobotics.org/1.0/openrobotics/models/Tunnel Tile 5</uri>
      <pose>180.000000 -200.000000 -10.000000 0 0 1.570796</pose>
    </include>

    <include>
      <name>tile_109</name>
      <uri>https://fuel.ignitionrobotics.org/1.0/openrobotics/models/Tunnel Tile 5</uri>
      <pose>200.000000 -200.000000 -10.000000 0 0 1.570796</pose>
    </include>

    <include>
      <name>tile_110</name>
      <uri>https://fuel.ignitionrobotics.org/1.0/openrobotics/models/Tunnel Tile 2</uri>
      <pose>220.000000 -200.000000 -10.000000 0 0 4.712389</pose>
    </include>

    <include>
      <name>tile_111</name>
      <uri>https://fuel.ignitionrobotics.org/1.0/openrobotics/models/Tunnel Tile 5</uri>
      <pose>280.000000 -200.000000 -10.000000 0 0 0.000000</pose>
    </include>

    <include>
      <name>tile_112</name>
      <uri>https://fuel.ignitionrobotics.org/1.0/openrobotics/models/Tunnel Tile 2</uri>
      <pose>140.000000 -220.000000 -10.000000 0 0 1.570796</pose>
    </include>

    <include>
      <name>tile_113</name>
      <uri>https://fuel.ignitionrobotics.org/1.0/openrobotics/models/Tunnel Tile 2</uri>
      <pose>160.000000 -220.000000 -10.000000 0 0 3.141593</pose>
    </include>

    <include>
      <name>tile_114</name>
      <uri>https://fuel.ignitionrobotics.org/1.0/openrobotics/models/Tunnel Tile 5</uri>
      <pose>220.000000 -220.000000 -10.000000 0 0 0.000000</pose>
    </include>

    <include>
      <name>tile_115</name>
      <uri>https://fuel.ignitionrobotics.org/1.0/openrobotics/models/Tunnel Tile 5</uri>
      <pose>280.000000 -220.000000 -10.000000 0 0 0.000000</pose>
    </include>

    <include>
      <name>extinguisher_2</name>
      <uri>
        https://fuel.ignitionrobotics.org/1.0/openrobotics/models/Extinguisher
      </uri>
      <pose>278.000000 -220.000000 -10.000000 0 0 0.000000</pose>
    </include>

    <include>
      <name>tile_116</name>
      <uri>https://fuel.ignitionrobotics.org/1.0/openrobotics/models/Tunnel Tile 2</uri>
      <pose>220.000000 -240.000000 -10.000000 0 0 1.570796</pose>
    </include>

    <include>
      <name>tile_117</name>
      <uri>https://fuel.ignitionrobotics.org/1.0/openrobotics/models/Tunnel Tile 5</uri>
      <pose>240.000000 -240.000000 -10.000000 0 0 1.570796</pose>
    </include>

    <include>
      <name>tile_118</name>
      <uri>https://fuel.ignitionrobotics.org/1.0/openrobotics/models/Tunnel Tile 5</uri>
      <pose>260.000000 -240.000000 -10.000000 0 0 1.570796</pose>
    </include>

    <include>
      <name>tile_119</name>
      <uri>https://fuel.ignitionrobotics.org/1.0/openrobotics/models/Tunnel Tile 2</uri>
      <pose>280.000000 -240.000000 -10.000000 0 0 3.141593</pose>
    </include>

<<<<<<< HEAD
    <include>
      <name>X1</name>
      <uri>https://fuel.ignitionrobotics.org/1.0/openrobotics/models/X1 UGV/1</uri>
      <pose>0 0 .2 0 0 0</pose>
    </include>

    <include>
      <name>X2</name>
      <uri>https://fuel.ignitionrobotics.org/1.0/openrobotics/models/X2 UGV/1</uri>
      <pose>0 2 0.063494 0 0 0</pose>
    </include>

=======
>>>>>>> c39bfd2a
    <plugin name="ignition::gazebo" filename="dummy">
      <performer name="perf_x2">
        <ref>X2</ref>
        <geometry><box><size>2 2 2</size></box></geometry>
      </performer>

      <performer name="perf_x1">
        <ref>X1</ref>
        <geometry><box><size>2 2 2</size></box></geometry>
      </performer>

      <level name="level1">
        <ref>tile_0</ref>
        <ref>tile_1</ref>
        <ref>tile_2</ref>
        <ref>tile_3</ref>
        <ref>tile_5</ref>
        <ref>radio_1</ref>
        <ref>tile_6</ref>
        <ref>tile_15</ref>
        <ref>tile_16</ref>
        <ref>tile_17</ref>
        <ref>tile_19</ref>
        <ref>tile_20</ref>
        <ref>tile_21</ref>
        <ref>tile_22</ref>
        <ref>tile_23</ref>
        <ref>phone_1</ref>
        <ref>tile_25</ref>
        <ref>tile_26</ref>
        <ref>tile_27</ref>
        <ref>toolbox_1</ref>
        <ref>tile_31</ref>
        <ref>tile_32</ref>

        <pose>295 190 0 0 0 0</pose>
        <geometry><box><size>140 110 100</size></box></geometry>
        <buffer>10</buffer>
      </level>

      <level name="level2">
        <ref>tile_4</ref>
        <ref>tile_5</ref>
        <ref>radio_1</ref>
        <ref>tile_7</ref>
        <ref>tile_8</ref>
        <ref>tile_9</ref>
        <ref>tile_10</ref>
        <ref>tile_11</ref>
        <ref>tile_12</ref>
        <ref>tile_13</ref>
        <ref>tile_14</ref>
        <ref>tile_15</ref>
        <ref>tile_16</ref>
        <ref>backpack_1</ref>

        <pose>155 200 0 0 0 0</pose>
        <geometry><box><size>200 30 100</size></box></geometry>
        <buffer>10</buffer>
      </level>

      <level name="level3">
        <ref>tile_4</ref>
        <ref>tile_12</ref>
        <ref>tile_18</ref>
        <ref>tile_24</ref>
        <ref>tile_30</ref>
        <ref>tile_38</ref>
        <ref>extinguisher_1</ref>

        <pose>165 160 0 0 0 0</pose>
        <geometry><box><size>35 110 100</size></box></geometry>
        <buffer>10</buffer>
      </level>

      <level name="level4">
        <ref>tile_28</ref>
        <ref>tile_29</ref>
        <ref>tile_30</ref>
        <ref>extinguisher_1</ref>
        <ref>tile_33</ref>
        <ref>tile_34</ref>
        <ref>tile_35</ref>
        <ref>tile_36</ref>
        <ref>tile_37</ref>
        <ref>tile_38</ref>

        <pose>110 130 0 0 0 0</pose>
        <geometry><box><size>140 45 100</size></box></geometry>
        <buffer>10</buffer>
      </level>

      <level name="level5">
        <ref>tile_28</ref>
        <ref>tile_29</ref>
        <ref>tile_33</ref>
        <ref>tile_34</ref>
        <ref>tile_35</ref>
        <ref>tile_39</ref>
        <ref>tile_44</ref>
        <ref>tile_48</ref>
        <ref>tile_51</ref>
        <ref>tile_54</ref>
        <ref>tile_62</ref>
        <ref>tile_63</ref>
        <ref>tile_64</ref>
        <ref>tile_80</ref>
        <ref>tile_86</ref>
        <ref>tile_89</ref>
        <ref>tile_95</ref>
        <ref>tile_96</ref>

        <pose>90 30 0 0 0 0</pose>
        <geometry><box><size>50 230 100</size></box></geometry>
        <buffer>10</buffer>
      </level>

      <level name="level6">
        <ref>tile_40</ref>
        <ref>tile_41</ref>
        <ref>tile_42</ref>
        <ref>tile_43</ref>
        <ref>radio_2</ref>
        <ref>tile_45</ref>
        <ref>tile_46</ref>
        <ref>tile_47</ref>
        <ref>tile_49</ref>
        <ref>tile_50</ref>
        <ref>toolbox_2</ref>
        <ref>tile_52</ref>
        <ref>tile_53</ref>
        <ref>tile_55</ref>
        <ref>phone_2</ref>
        <ref>tile_56</ref>
        <ref>tile_68</ref>
        <ref>tile_69</ref>
        <ref>tile_70</ref>
        <ref>tile_71</ref>
        <ref>tile_72</ref>
        <ref>tile_73</ref>
        <ref>tile_81</ref>
        <ref>tile_82</ref>
        <ref>tile_87</ref>
        <ref>tile_88</ref>
        <ref>tile_90</ref>
        <ref>tile_91</ref>
        <ref>tile_92</ref>
        <ref>tile_93</ref>
        <ref>tile_94</ref>
        <ref>valve_1</ref>

        <pose>240 20 0 0 0 0</pose>
        <geometry><box><size>120 180 100</size></box></geometry>
        <buffer>10</buffer>
      </level>

      <level name="level7">
        <ref>phone_2</ref>
        <ref>tile_60</ref>
        <ref>tile_61</ref>
        <ref>tile_62</ref>
        <ref>tile_63</ref>
        <ref>tile_64</ref>
        <ref>tile_65</ref>
        <ref>tile_66</ref>
        <ref>tile_67</ref>
        <ref>tile_68</ref>
        <ref>tile_69</ref>
        <ref>tile_70</ref>
        <pose>100 0 0 0 0 0</pose>
        <geometry><box><size>260 50 100</size></box></geometry>
        <buffer>10</buffer>
      </level>

      <level name="level8">
        <ref>tile_57</ref>
        <ref>tile_58</ref>
        <ref>tile_59</ref>
        <ref>electrical_box_1</ref>
        <ref>tile_71</ref>
        <ref>tile_72</ref>
        <ref>tile_73</ref>
        <ref>tile_74</ref>
        <ref>tile_75</ref>
        <ref>tile_76</ref>
        <ref>tile_77</ref>
        <ref>tile_78</ref>
        <ref>tile_79</ref>
        <ref>tile_83</ref>
        <ref>tile_84</ref>
        <ref>tile_85</ref>
        <ref>backpack_2</ref>

        <pose>340 0 0 0 0 0</pose>
        <geometry><box><size>150 60 100</size></box></geometry>
        <buffer>10</buffer>
      </level>

      <level name="level9">
        <ref>tile_89</ref>
        <ref>tile_95</ref>
        <ref>tile_96</ref>
        <ref>tile_97</ref>
        <ref>phone_3</ref>
        <ref>tile_98</ref>
        <ref>tile_99</ref>
        <ref>tile_100</ref>
        <ref>valve_2</ref>
        <ref>tile_101</ref>
        <ref>tile_102</ref>
        <ref>electrical_box_2</ref>
        <ref>tile_104</ref>
        <ref>tile_106</ref>
        <ref>tile_107</ref>
        <ref>tile_112</ref>
        <ref>tile_113</ref>

        <pose>110 -145 0 0 0 0</pose>
        <geometry><box><size>100 160 100</size></box></geometry>
        <buffer>10</buffer>
      </level>
      <level name="level10">
        <ref>tile_102</ref>
        <ref>electrical_box_2</ref>
        <ref>tile_103</ref>
        <ref>tile_104</ref>
        <ref>backpack_3</ref>
        <ref>tile_105</ref>
        <ref>tile_106</ref>
        <ref>tile_107</ref>
        <ref>tile_108</ref>
        <ref>tile_109</ref>
        <ref>tile_110</ref>
        <ref>tile_111</ref>
        <ref>tile_112</ref>
        <ref>tile_113</ref>
        <ref>tile_114</ref>
        <ref>extinguisher_2</ref>
        <ref>tile_115</ref>
        <ref>tile_116</ref>
        <ref>tile_117</ref>
        <ref>tile_118</ref>
        <ref>tile_119</ref>

        <pose>220 -200 0 0 0 0</pose>
        <geometry><box><size>175 100 100</size></box></geometry>
        <buffer>10</buffer>
      </level>

    </plugin>
  </world>
</sdf><|MERGE_RESOLUTION|>--- conflicted
+++ resolved
@@ -993,21 +993,6 @@
       <pose>280.000000 -240.000000 -10.000000 0 0 3.141593</pose>
     </include>
 
-<<<<<<< HEAD
-    <include>
-      <name>X1</name>
-      <uri>https://fuel.ignitionrobotics.org/1.0/openrobotics/models/X1 UGV/1</uri>
-      <pose>0 0 .2 0 0 0</pose>
-    </include>
-
-    <include>
-      <name>X2</name>
-      <uri>https://fuel.ignitionrobotics.org/1.0/openrobotics/models/X2 UGV/1</uri>
-      <pose>0 2 0.063494 0 0 0</pose>
-    </include>
-
-=======
->>>>>>> c39bfd2a
     <plugin name="ignition::gazebo" filename="dummy">
       <performer name="perf_x2">
         <ref>X2</ref>
