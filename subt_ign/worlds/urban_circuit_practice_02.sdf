<?xml version="1.0" ?>
<!--
  Generated with the tile_tsv.py script:
    tile_tsv.py urban_circuit_practice_02.tsv -\-graph-file urban_circuit_practice_02.dot -\-world-file urban_circuit_practice_02.sdf -\-world-name urban_circuit_practice_02 -\-scale_x 40 -\-scale_y 40 -\-urban -\-y0 32 -\-x0 -240 -\-level_type row_col -\-levels_buf 9
-->
<sdf version="1.6">
  <world name="urban_circuit_practice_02">

    <physics name="1ms" type="ode">
      <max_step_size>0.004</max_step_size>
      <real_time_factor>1.0</real_time_factor>
    </physics>

    <scene>
      <ambient>0.1 0.1 0.1 1.0</ambient>
      <background>0 0 0 1.0</background>
      <grid>false</grid>
      <origin_visual>false</origin_visual>
    </scene>


    <!-- The staging area -->
    <include>
      <static>true</static>
      <name>staging_area</name>
      <pose>0 0 0 0 0 0</pose>
      <uri>https://fuel.ignitionrobotics.org/1.0/openrobotics/models/Urban Starting Area</uri>
    </include>

    <!-- The base station -->
    <include>
      <static>true</static>
      <name>base_station</name>
      <pose>1 27 7.5 0 0 -1.5708</pose>
      <uri>https://fuel.ignitionrobotics.org/1.0/openrobotics/models/Base Station</uri>
    </include>

    <!-- Fiducial marking the origin for artifacts reports -->
    <include>
      <name>artifact_origin</name>
      <pose>17.5 27 7.5 0 0 0</pose>
      <uri>https://fuel.ignitionrobotics.org/1.0/openrobotics/models/Fiducial</uri>
    </include>

    <!-- Tunnel tiles and artifacts -->
    <include>
      <name>tile_1</name>
      <uri>https://fuel.ignitionrobotics.org/1.0/openrobotics/models/Urban Bend Right</uri>
      <pose>-240.000000 -8.000000 -15.000000 0 0 0.000000</pose>
    </include>

    <include>
      <name>tile_2</name>
      <uri>https://fuel.ignitionrobotics.org/1.0/openrobotics/models/Urban Straight Door Right</uri>
      <pose>-200.000000 -8.000000 -15.000000 0 0 3.141593</pose>
    </include>

    <include>
      <name>tile_3</name>
      <uri>https://fuel.ignitionrobotics.org/1.0/openrobotics/models/Urban Service Room</uri>
      <pose>-200.000000 -8.000000 -15.000000 0 0 3.141593</pose>
    </include>

    <include>
      <name>tile_4</name>
      <uri>https://fuel.ignitionrobotics.org/1.0/openrobotics/models/Tunnel Tile Blocker</uri>
      <pose>-177.000000 -8.000000 -13.000000 0 0 0.000000</pose>
    </include>

    <include>
      <name>tile_5</name>
      <uri>https://fuel.ignitionrobotics.org/1.0/openrobotics/models/Urban Straight Door Right</uri>
      <pose>-120.000000 -8.000000 0.000000 0 0 0.000000</pose>
    </include>

    <include>
      <name>tile_6</name>
      <uri>https://fuel.ignitionrobotics.org/1.0/openrobotics/models/Urban Service Room Lights</uri>
      <pose>-120.000000 -8.000000 0.000000 0 0 0.000000</pose>
    </include>

    <include>
      <name>tile_7</name>
      <uri>https://fuel.ignitionrobotics.org/1.0/openrobotics/models/Tunnel Tile Blocker</uri>
      <pose>-143.000000 -8.000000 2.000000 0 0 0.000000</pose>
    </include>

    <include>
      <name>gas_1</name>
      <uri>https://fuel.ignitionrobotics.org/1.0/openrobotics/models/Gas</uri>
      <pose>-136.000000 8.000000 1.000000 0 0 0.000000</pose>
    </include>

    <include>
      <name>tile_8</name>
      <uri>https://fuel.ignitionrobotics.org/1.0/openrobotics/models/Urban Straight Door Left Flipped</uri>
      <pose>-80.000000 -8.000000 0.000000 0 0 3.141593</pose>
    </include>

    <include>
      <name>tile_9</name>
      <uri>https://fuel.ignitionrobotics.org/1.0/openrobotics/models/Urban Platform Open</uri>
      <pose>-40.000000 -8.000000 0.000000 0 0 0.000000</pose>
    </include>

    <include>
      <name>tile_10</name>
      <uri>https://fuel.ignitionrobotics.org/1.0/openrobotics/models/Tunnel Tile Blocker</uri>
      <pose>-40.000000 15.000000 3.000000 0 0 0.000000</pose>
    </include>

    <include>
      <name>phone_1</name>
      <uri>https://fuel.ignitionrobotics.org/1.0/openrobotics/models/Samsung J8 Black</uri>
      <pose>-39.000000 10.000000 1.700000 -1.570796 0 0.000000</pose>
    </include>

    <include>
      <name>tile_11</name>
      <uri>https://fuel.ignitionrobotics.org/1.0/openrobotics/models/Urban Straight Door Right</uri>
      <pose>0.000000 -8.000000 0.000000 0 0 0.000000</pose>
    </include>

    <include>
      <name>tile_12</name>
      <uri>https://fuel.ignitionrobotics.org/1.0/openrobotics/models/Urban Elevation Up Lights</uri>
      <pose>40.000000 -8.000000 -5.000000 0 0 1.570796</pose>
    </include>

    <include>
      <name>tile_13</name>
      <uri>https://fuel.ignitionrobotics.org/1.0/openrobotics/models/Urban Bend Left Lights</uri>
      <pose>80.000000 -8.000000 -5.000000 0 0 0.000000</pose>
    </include>

    <include>
      <name>phone_2</name>
      <uri>https://fuel.ignitionrobotics.org/1.0/openrobotics/models/Samsung J8 Black</uri>
      <pose>75.000000 -15.000000 -5.000000 -1.570796 0 0.000000</pose>
    </include>

    <include>
      <name>tile_14</name>
      <uri>https://fuel.ignitionrobotics.org/1.0/openrobotics/models/Urban Elevation Up Lights</uri>
      <pose>-240.000000 -48.000000 -20.000000 0 0 0.000000</pose>
    </include>

    <include>
      <name>tile_15</name>
      <uri>https://fuel.ignitionrobotics.org/1.0/openrobotics/models/Urban Straight Door Right Flipped Lights</uri>
      <pose>-120.000000 -48.000000 -10.000000 0 0 0.000000</pose>
    </include>

    <include>
      <name>tile_16</name>
      <uri>https://fuel.ignitionrobotics.org/1.0/openrobotics/models/Urban Service Room</uri>
      <pose>-120.000000 -48.000000 -10.000000 0 0 0.000000</pose>
    </include>

    <include>
      <name>tile_17</name>
      <uri>https://fuel.ignitionrobotics.org/1.0/openrobotics/models/Tunnel Tile Blocker</uri>
      <pose>-143.000000 -48.000000 -8.000000 0 0 0.000000</pose>
    </include>

    <include>
      <name>gas_2</name>
      <uri>https://fuel.ignitionrobotics.org/1.0/openrobotics/models/Gas</uri>
      <pose>-136.000000 -32.000000 -9.000000 0 0 0.000000</pose>
    </include>

    <include>
      <name>tile_18</name>
      <uri>https://fuel.ignitionrobotics.org/1.0/openrobotics/models/Urban Straight Door Right</uri>
      <pose>-80.000000 -48.000000 -10.000000 0 0 3.141593</pose>
    </include>

    <include>
      <name>tile_19</name>
      <uri>https://fuel.ignitionrobotics.org/1.0/openrobotics/models/Urban Platform</uri>
      <pose>-40.000000 -48.000000 -10.000000 0 0 3.141593</pose>
    </include>

    <include>
      <name>tile_20</name>
      <uri>https://fuel.ignitionrobotics.org/1.0/openrobotics/models/Urban Straight Door Left Flipped</uri>
      <pose>0.000000 -48.000000 -10.000000 0 0 0.000000</pose>
    </include>

    <include>
      <name>tile_21</name>
      <uri>https://fuel.ignitionrobotics.org/1.0/openrobotics/models/Urban Elevation Up Lights</uri>
      <pose>40.000000 -48.000000 -10.000000 0 0 -1.570796</pose>
    </include>

    <include>
      <name>tile_22</name>
      <uri>https://fuel.ignitionrobotics.org/1.0/openrobotics/models/Urban Bend Left Lights</uri>
      <pose>80.000000 -48.000000 -5.000000 0 0 -1.570796</pose>
    </include>

    <include>
      <name>tile_23</name>
      <uri>https://fuel.ignitionrobotics.org/1.0/openrobotics/models/Urban Straight Door Right</uri>
      <pose>-240.000000 -88.000000 -20.000000 0 0 -1.570796</pose>
    </include>

    <include>
      <name>tile_24</name>
      <uri>https://fuel.ignitionrobotics.org/1.0/openrobotics/models/Urban Service Room Lights</uri>
      <pose>-240.000000 -88.000000 -20.000000 0 0 -1.570796</pose>
    </include>

    <include>
      <name>vent_1</name>
      <uri>https://fuel.ignitionrobotics.org/1.0/openrobotics/models/Vent</uri>
      <pose>-203.950000 -68.000000 -17.000000 0 -1.570796 0.000000</pose>
    </include>

    <include>
      <name>tile_25</name>
      <uri>https://fuel.ignitionrobotics.org/1.0/openrobotics/models/Urban Bend Left</uri>
      <pose>-200.000000 -88.000000 -20.000000 0 0 1.570796</pose>
    </include>

    <include>
      <name>tile_26</name>
      <uri>https://fuel.ignitionrobotics.org/1.0/openrobotics/models/Urban Bend Left Lights</uri>
      <pose>-160.000000 -88.000000 -20.000000 0 0 0.000000</pose>
    </include>

    <include>
      <name>tile_27</name>
      <uri>https://fuel.ignitionrobotics.org/1.0/openrobotics/models/Urban Stairwell Platform</uri>
      <pose>-40.000000 -88.000000 -20.000000 0 0 0.000000</pose>
    </include>

    <include>
      <name>backpack_1</name>
      <uri>https://fuel.ignitionrobotics.org/1.0/openrobotics/models/JanSport Backpack Red</uri>
      <pose>-68.000000 -82.000000 -10.900000 0 0 0.000000</pose>
    </include>

    <include>
      <name>tile_28</name>
      <uri>https://fuel.ignitionrobotics.org/1.0/openrobotics/models/Urban Elevation Up Lights</uri>
      <pose>-240.000000 -128.000000 -25.000000 0 0 0.000000</pose>
    </include>

    <include>
      <name>tile_29</name>
      <uri>https://fuel.ignitionrobotics.org/1.0/openrobotics/models/Urban Straight Door Right</uri>
      <pose>-200.000000 -128.000000 -20.000000 0 0 1.570796</pose>
    </include>

    <include>
      <name>backpack_2</name>
      <uri>https://fuel.ignitionrobotics.org/1.0/openrobotics/models/JanSport Backpack Red</uri>
      <pose>-201.100000 -127.500000 -20.000000 0 0 1.483530</pose>
    </include>

    <include>
      <name>tile_30</name>
      <uri>https://fuel.ignitionrobotics.org/1.0/openrobotics/models/Urban Bend Right</uri>
      <pose>-160.000000 -128.000000 -20.000000 0 0 1.570796</pose>
    </include>

    <include>
      <name>tile_31</name>
      <uri>https://fuel.ignitionrobotics.org/1.0/openrobotics/models/Urban Straight Lights</uri>
      <pose>-120.000000 -128.000000 -20.000000 0 0 1.570796</pose>
    </include>

    <include>
      <name>tile_32</name>
      <uri>https://fuel.ignitionrobotics.org/1.0/openrobotics/models/Urban Straight Door Left Flipped</uri>
      <pose>-80.000000 -128.000000 -20.000000 0 0 3.141593</pose>
    </include>

    <include>
      <name>tile_33</name>
      <uri>https://fuel.ignitionrobotics.org/1.0/openrobotics/models/Urban Platform</uri>
      <pose>-40.000000 -128.000000 -20.000000 0 0 0.000000</pose>
    </include>

    <include>
      <name>rescue_randy_1</name>
      <uri>https://fuel.ignitionrobotics.org/1.0/openrobotics/models/Rescue Randy Sitting</uri>
      <pose>-26.600000 -118.000000 -18.300000 0 0 0.000000</pose>
    </include>

    <include>
      <name>tile_34</name>
      <uri>https://fuel.ignitionrobotics.org/1.0/openrobotics/models/Urban Elevation Up Lights</uri>
      <pose>0.000000 -128.000000 -25.000000 0 0 1.570796</pose>
    </include>

    <include>
      <name>tile_35</name>
      <uri>https://fuel.ignitionrobotics.org/1.0/openrobotics/models/Urban Bend Left Lights</uri>
      <pose>40.000000 -128.000000 -25.000000 0 0 0.000000</pose>
    </include>

    <include>
      <name>tile_36</name>
      <uri>https://fuel.ignitionrobotics.org/1.0/openrobotics/models/Urban Straight Door Right Flipped Lights</uri>
      <pose>-240.000000 -168.000000 -25.000000 0 0 1.570796</pose>
    </include>

    <include>
      <name>tile_37</name>
      <uri>https://fuel.ignitionrobotics.org/1.0/openrobotics/models/Urban Service Room Lights</uri>
      <pose>-240.000000 -168.000000 -25.000000 0 0 1.570796</pose>
    </include>

    <include>
      <name>rescue_randy_2</name>
      <uri>https://fuel.ignitionrobotics.org/1.0/openrobotics/models/Rescue Randy Sitting</uri>
      <pose>-260.000000 -188.000000 -24.080000 0 0 3.141593</pose>
    </include>

    <include>
      <name>vent_2</name>
      <uri>https://fuel.ignitionrobotics.org/1.0/openrobotics/models/Vent</uri>
      <pose>-276.050000 -188.500000 -22.000000 0 1.570796 0.000000</pose>
    </include>

    <include>
      <name>tile_38</name>
      <uri>https://fuel.ignitionrobotics.org/1.0/openrobotics/models/Urban Platform</uri>
      <pose>-200.000000 -168.000000 -20.000000 0 0 1.570796</pose>
    </include>

    <include>
      <name>tile_39</name>
      <uri>https://fuel.ignitionrobotics.org/1.0/openrobotics/models/Tunnel Tile Blocker</uri>
      <pose>-223.000000 -168.000000 -17.000000 0 0 0.000000</pose>
    </include>

    <include>
      <name>backpack_3</name>
      <uri>https://fuel.ignitionrobotics.org/1.0/openrobotics/models/JanSport Backpack Red</uri>
      <pose>-210.000000 -152.000000 -18.300000 0 0 0.000000</pose>
    </include>

    <include>
      <name>tile_40</name>
      <uri>https://fuel.ignitionrobotics.org/1.0/openrobotics/models/Urban Bend Right</uri>
      <pose>-160.000000 -168.000000 -20.000000 0 0 0.000000</pose>
    </include>

    <include>
      <name>tile_41</name>
      <uri>https://fuel.ignitionrobotics.org/1.0/openrobotics/models/Urban Straight Door Right</uri>
      <pose>-120.000000 -168.000000 -20.000000 0 0 3.141593</pose>
    </include>

    <include>
      <name>rescue_randy_3</name>
      <uri>https://fuel.ignitionrobotics.org/1.0/openrobotics/models/Rescue Randy Sitting</uri>
      <pose>-114.400000 -170.200000 -20.000000 0 0 1.570796</pose>
    </include>

    <include>
      <name>tile_42</name>
      <uri>https://fuel.ignitionrobotics.org/1.0/openrobotics/models/Urban Platform</uri>
      <pose>-80.000000 -168.000000 -20.000000 0 0 3.141593</pose>
    </include>

    <include>
      <name>tile_43</name>
      <uri>https://fuel.ignitionrobotics.org/1.0/openrobotics/models/Urban Straight Door Left Flipped</uri>
      <pose>-40.000000 -168.000000 -20.000000 0 0 0.000000</pose>
    </include>

    <include>
      <name>tile_44</name>
      <uri>https://fuel.ignitionrobotics.org/1.0/openrobotics/models/Urban Straight Door Right Flipped Lights</uri>
      <pose>0.000000 -168.000000 -20.000000 0 0 0.000000</pose>
    </include>

    <include>
      <name>tile_45</name>
      <uri>https://fuel.ignitionrobotics.org/1.0/openrobotics/models/Urban Service Room</uri>
      <pose>0.000000 -168.000000 -20.000000 0 0 0.000000</pose>
    </include>

    <include>
      <name>tile_46</name>
      <uri>https://fuel.ignitionrobotics.org/1.0/openrobotics/models/Tunnel Tile Blocker</uri>
      <pose>23.000000 -168.000000 -18.000000 0 0 0.000000</pose>
    </include>

    <include>
      <name>tile_47</name>
      <uri>https://fuel.ignitionrobotics.org/1.0/openrobotics/models/Urban Straight Lights</uri>
      <pose>40.000000 -168.000000 -25.000000 0 0 0.000000</pose>
    </include>

    <include>
      <name>tile_48</name>
      <uri>https://fuel.ignitionrobotics.org/1.0/openrobotics/models/Urban Elevation Up Lights</uri>
      <pose>-240.000000 -208.000000 -30.000000 0 0 0.000000</pose>
    </include>

    <include>
      <name>tile_49</name>
      <uri>https://fuel.ignitionrobotics.org/1.0/openrobotics/models/Urban Straight Door Left Flipped</uri>
      <pose>-200.000000 -208.000000 -20.000000 0 0 -1.570796</pose>
    </include>

    <include>
      <name>tile_50</name>
      <uri>https://fuel.ignitionrobotics.org/1.0/openrobotics/models/Urban 3-Way Right Intersection</uri>
      <pose>-160.000000 -208.000000 -20.000000 0 0 0.000000</pose>
    </include>

    <include>
      <name>tile_51</name>
      <uri>https://fuel.ignitionrobotics.org/1.0/openrobotics/models/Urban Straight Door Left</uri>
      <pose>-120.000000 -208.000000 -20.000000 0 0 3.141593</pose>
    </include>

    <include>
      <name>tile_52</name>
      <uri>https://fuel.ignitionrobotics.org/1.0/openrobotics/models/Urban Platform</uri>
      <pose>-80.000000 -208.000000 -20.000000 0 0 0.000000</pose>
    </include>

    <include>
      <name>tile_53</name>
      <uri>https://fuel.ignitionrobotics.org/1.0/openrobotics/models/Urban Straight Door Right</uri>
      <pose>-40.000000 -208.000000 -20.000000 0 0 0.000000</pose>
    </include>

    <include>
      <name>phone_3</name>
      <uri>https://fuel.ignitionrobotics.org/1.0/openrobotics/models/Samsung J8 Black</uri>
      <pose>-37.000000 -207.500000 -20.000000 -1.570796 0 0.087266</pose>
    </include>

    <include>
      <name>tile_54</name>
      <uri>https://fuel.ignitionrobotics.org/1.0/openrobotics/models/Urban Elevation Down</uri>
      <pose>0.000000 -208.000000 -20.000000 0 0 1.570796</pose>
    </include>

    <include>
      <name>tile_55</name>
      <uri>https://fuel.ignitionrobotics.org/1.0/openrobotics/models/Urban Superpose</uri>
      <pose>40.000000 -208.000000 -25.000000 0 0 0.000000</pose>
    </include>

    <include>
      <name>tile_56</name>
      <uri>https://fuel.ignitionrobotics.org/1.0/openrobotics/models/Urban Bend Left Lights</uri>
      <pose>80.000000 -208.000000 -15.000000 0 0 0.000000</pose>
    </include>

    <include>
      <name>phone_4</name>
      <uri>https://fuel.ignitionrobotics.org/1.0/openrobotics/models/Samsung J8 Black</uri>
      <pose>75.000000 -215.000000 -15.000000 -1.570796 0 0.000000</pose>
    </include>

    <include>
      <name>tile_57</name>
      <uri>https://fuel.ignitionrobotics.org/1.0/openrobotics/models/Urban Straight Door Right</uri>
      <pose>-240.000000 -248.000000 -30.000000 0 0 -1.570796</pose>
    </include>

    <include>
      <name>tile_58</name>
      <uri>https://fuel.ignitionrobotics.org/1.0/openrobotics/models/Urban Service Room</uri>
      <pose>-240.000000 -248.000000 -30.000000 0 0 -1.570796</pose>
    </include>

    <include>
      <name>tile_59</name>
      <uri>https://fuel.ignitionrobotics.org/1.0/openrobotics/models/Urban Bend Left Lights</uri>
      <pose>-200.000000 -248.000000 -20.000000 0 0 3.141593</pose>
    </include>

    <include>
      <name>tile_60</name>
      <uri>https://fuel.ignitionrobotics.org/1.0/openrobotics/models/Urban Bend Left Lights</uri>
      <pose>-160.000000 -248.000000 -20.000000 0 0 -1.570796</pose>
    </include>

    <include>
      <name>tile_61</name>
      <uri>https://fuel.ignitionrobotics.org/1.0/openrobotics/models/Urban Straight Door Right</uri>
      <pose>-120.000000 -248.000000 -25.000000 0 0 3.141593</pose>
    </include>

    <include>
      <name>tile_62</name>
      <uri>https://fuel.ignitionrobotics.org/1.0/openrobotics/models/Urban Service Room Lights</uri>
      <pose>-120.000000 -248.000000 -25.000000 0 0 3.141593</pose>
    </include>

    <include>
      <name>tile_63</name>
      <uri>https://fuel.ignitionrobotics.org/1.0/openrobotics/models/Tunnel Tile Blocker</uri>
      <pose>-143.000000 -248.000000 -23.000000 0 0 0.000000</pose>
    </include>

    <include>
      <name>tile_64</name>
      <uri>https://fuel.ignitionrobotics.org/1.0/openrobotics/models/Urban Straight Door Right</uri>
      <pose>-80.000000 -248.000000 -25.000000 0 0 3.141593</pose>
    </include>

    <include>
      <name>backpack_4</name>
      <uri>https://fuel.ignitionrobotics.org/1.0/openrobotics/models/JanSport Backpack Red</uri>
      <pose>-74.400000 -250.200000 -25.000000 0 0 1.570796</pose>
    </include>

    <include>
      <name>tile_65</name>
      <uri>https://fuel.ignitionrobotics.org/1.0/openrobotics/models/Urban Platform</uri>
      <pose>-40.000000 -248.000000 -25.000000 0 0 3.141593</pose>
    </include>

    <include>
      <name>tile_66</name>
      <uri>https://fuel.ignitionrobotics.org/1.0/openrobotics/models/Urban Straight Door Left Flipped</uri>
      <pose>0.000000 -248.000000 -25.000000 0 0 0.000000</pose>
    </include>

    <include>
      <name>tile_67</name>
      <uri>https://fuel.ignitionrobotics.org/1.0/openrobotics/models/Urban Bend Left Lights</uri>
      <pose>40.000000 -248.000000 -25.000000 0 0 -1.570796</pose>
    </include>

    <include>
      <name>tile_68</name>
      <uri>https://fuel.ignitionrobotics.org/1.0/openrobotics/models/Urban Straight Door Right Flipped</uri>
      <pose>80.000000 -248.000000 -15.000000 0 0 1.570796</pose>
    </include>

    <include>
      <name>tile_69</name>
      <uri>https://fuel.ignitionrobotics.org/1.0/openrobotics/models/Urban Service Room</uri>
      <pose>80.000000 -248.000000 -15.000000 0 0 1.570796</pose>
    </include>

    <include>
      <name>tile_70</name>
      <uri>https://fuel.ignitionrobotics.org/1.0/openrobotics/models/Tunnel Tile Blocker</uri>
      <pose>80.000000 -271.000000 -13.000000 0 0 0.000000</pose>
    </include>

    <include>
      <name>tile_71</name>
      <uri>https://fuel.ignitionrobotics.org/1.0/openrobotics/models/Urban Elevation Up Lights</uri>
      <pose>-240.000000 -288.000000 -35.000000 0 0 0.000000</pose>
    </include>

    <include>
      <name>tile_72</name>
      <uri>https://fuel.ignitionrobotics.org/1.0/openrobotics/models/Urban Stairwell Platform</uri>
      <pose>-40.000000 -288.000000 -35.000000 0 0 0.000000</pose>
    </include>

    <include>
      <name>rescue_randy_4</name>
      <uri>https://fuel.ignitionrobotics.org/1.0/openrobotics/models/Rescue Randy Sitting</uri>
      <pose>-70.000000 -282.000000 -25.900000 0 0 0.000000</pose>
    </include>

    <include>
      <name>tile_73</name>
      <uri>https://fuel.ignitionrobotics.org/1.0/openrobotics/models/Urban Straight Door Right Flipped Lights</uri>
      <pose>80.000000 -288.000000 -40.000000 0 0 1.570796</pose>
    </include>

    <include>
      <name>tile_74</name>
      <uri>https://fuel.ignitionrobotics.org/1.0/openrobotics/models/Urban Service Room Lights</uri>
      <pose>80.000000 -288.000000 -40.000000 0 0 1.570796</pose>
    </include>

    <include>
      <name>tile_75</name>
      <uri>https://fuel.ignitionrobotics.org/1.0/openrobotics/models/Tunnel Tile Blocker</uri>
      <pose>80.000000 -265.000000 -38.000000 0 0 0.000000</pose>
    </include>

    <include>
      <name>phone_5</name>
      <uri>https://fuel.ignitionrobotics.org/1.0/openrobotics/models/Samsung J8 Black</uri>
      <pose>52.000000 -303.000000 -39.080000 -1.570796 0 0.087266</pose>
    </include>

    <include>
      <name>tile_76</name>
      <uri>https://fuel.ignitionrobotics.org/1.0/openrobotics/models/Urban Bend Right</uri>
      <pose>-240.000000 -328.000000 -35.000000 0 0 1.570796</pose>
    </include>

    <include>
      <name>tile_77</name>
      <uri>https://fuel.ignitionrobotics.org/1.0/openrobotics/models/Urban Straight Door Left Flipped</uri>
      <pose>-200.000000 -328.000000 -35.000000 0 0 3.141593</pose>
    </include>

    <include>
      <name>tile_78</name>
      <uri>https://fuel.ignitionrobotics.org/1.0/openrobotics/models/Urban Platform</uri>
      <pose>-160.000000 -328.000000 -35.000000 0 0 0.000000</pose>
    </include>

    <include>
      <name>tile_79</name>
      <uri>https://fuel.ignitionrobotics.org/1.0/openrobotics/models/Tunnel Tile Blocker</uri>
      <pose>-160.000000 -305.000000 -32.000000 0 0 0.000000</pose>
    </include>

    <include>
      <name>backpack_5</name>
      <uri>https://fuel.ignitionrobotics.org/1.0/openrobotics/models/JanSport Backpack Red</uri>
      <pose>-161.000000 -311.000000 -33.300000 0 0 0.000000</pose>
    </include>

    <include>
      <name>tile_80</name>
      <uri>https://fuel.ignitionrobotics.org/1.0/openrobotics/models/Urban Straight Door Right</uri>
      <pose>-120.000000 -328.000000 -35.000000 0 0 0.000000</pose>
    </include>

    <include>
      <name>tile_81</name>
      <uri>https://fuel.ignitionrobotics.org/1.0/openrobotics/models/Urban Straight Door Left Flipped</uri>
      <pose>-80.000000 -328.000000 -35.000000 0 0 3.141593</pose>
    </include>

    <include>
      <name>tile_82</name>
      <uri>https://fuel.ignitionrobotics.org/1.0/openrobotics/models/Urban Platform</uri>
      <pose>-40.000000 -328.000000 -35.000000 0 0 0.000000</pose>
    </include>

    <include>
      <name>rescue_randy_5</name>
      <uri>https://fuel.ignitionrobotics.org/1.0/openrobotics/models/Rescue Randy Sitting</uri>
      <pose>-58.000000 -319.000000 -33.300000 0 0 0.000000</pose>
    </include>

    <include>
      <name>phone_6</name>
      <uri>https://fuel.ignitionrobotics.org/1.0/openrobotics/models/Samsung J8 Black</uri>
      <pose>-27.000000 -321.000000 -33.300000 -1.570796 0 0.087266</pose>
    </include>

    <include>
      <name>tile_83</name>
      <uri>https://fuel.ignitionrobotics.org/1.0/openrobotics/models/Urban Straight Door Right</uri>
      <pose>0.000000 -328.000000 -35.000000 0 0 0.000000</pose>
    </include>

    <include>
      <name>tile_84</name>
      <uri>https://fuel.ignitionrobotics.org/1.0/openrobotics/models/Urban Elevation Up Lights</uri>
      <pose>40.000000 -328.000000 -40.000000 0 0 1.570796</pose>
    </include>

    <include>
      <name>tile_85</name>
      <uri>https://fuel.ignitionrobotics.org/1.0/openrobotics/models/Urban Bend Right</uri>
      <pose>80.000000 -328.000000 -40.000000 0 0 3.141593</pose>
    </include>


    <wind>
      <linear_velocity>0.000000 0.000000 0.000000</linear_velocity>
    </wind>

    <!-- Load the plugin for the wind -->
    <plugin name="ignition::gazebo::systems::WindEffects" filename="libignition-gazebo-wind-effects-system.so">
      <horizontal>
        <magnitude>
          <time_for_rise>10</time_for_rise>
          <sin>
            <amplitude_percent>0.05</amplitude_percent>
            <period>60</period>
          </sin>
          <noise type="gaussian">
           <mean>0</mean>
           <stddev>0.0002</stddev>
          </noise>
        </magnitude>
        <direction>
          <time_for_rise>30</time_for_rise>
          <sin>
            <amplitude>5</amplitude>
            <period>20</period>
          </sin>
          <noise type="gaussian">
           <mean>0</mean>
           <stddev>0.03</stddev>
          </noise>
        </direction>
      </horizontal>
      <vertical>
        <noise type="gaussian">
         <mean>0</mean>
         <stddev>0.03</stddev>
        </noise>
      </vertical>
    </plugin>

    <!-- Levels plugin -->
    <plugin name="ignition::gazebo" filename="dummy">

      <level name="level0">
        <ref>tile_1</ref>
        <ref>tile_2</ref>
        <ref>tile_3</ref>
        <ref>tile_4</ref>
        <ref>tile_5</ref>
        <ref>tile_6</ref>
        <ref>tile_7</ref>
        <ref>tile_8</ref>
        <ref>tile_9</ref>
        <ref>tile_11</ref>
        <ref>tile_12</ref>
        <ref>tile_13</ref>
<<<<<<< HEAD
        <pose>-98.025000 -8.000000 0.000000 0 0 0</pose>
        <geometry><box><size>436.050000 80.000000 130.000000</size></box></geometry>
        <buffer>10.000000</buffer>
      </level>
      <level name="level6">
        <ref>gas_1</ref>
        <pose>-98.025000 8.000000 0.000000 0 0 0</pose>
        <geometry><box><size>436.050000 80.000000 130.000000</size></box></geometry>
        <buffer>10.000000</buffer>
      </level>
      <level name="level10">
        <ref>tile_10</ref>
        <pose>-98.025000 15.000000 0.000000 0 0 0</pose>
        <geometry><box><size>436.050000 80.000000 130.000000</size></box></geometry>
        <buffer>10.000000</buffer>
      </level>
      <level name="level11">
        <ref>phone_1</ref>
        <pose>-98.025000 10.000000 0.000000 0 0 0</pose>
        <geometry><box><size>436.050000 80.000000 130.000000</size></box></geometry>
        <buffer>10.000000</buffer>
      </level>
      <level name="level16">
        <ref>phone_2</ref>
        <pose>-98.025000 -15.000000 0.000000 0 0 0</pose>
        <geometry><box><size>436.050000 80.000000 130.000000</size></box></geometry>
        <buffer>10.000000</buffer>
=======
        <pose>-90.000000 -8.000000 0.000000 0 0 0</pose>
        <geometry><box><size>420.000000 75.000000 130.000000</size></box></geometry>
        <buffer>9.000000</buffer>
      </level>
      <level name="level6">
        <ref>gas_1</ref>
        <pose>-90.000000 8.000000 0.000000 0 0 0</pose>
        <geometry><box><size>420.000000 75.000000 130.000000</size></box></geometry>
        <buffer>9.000000</buffer>
      </level>
      <level name="level10">
        <ref>tile_10</ref>
        <pose>-90.000000 15.000000 0.000000 0 0 0</pose>
        <geometry><box><size>420.000000 75.000000 130.000000</size></box></geometry>
        <buffer>9.000000</buffer>
      </level>
      <level name="level11">
        <ref>phone_1</ref>
        <pose>-90.000000 10.000000 0.000000 0 0 0</pose>
        <geometry><box><size>420.000000 75.000000 130.000000</size></box></geometry>
        <buffer>9.000000</buffer>
      </level>
      <level name="level16">
        <ref>phone_2</ref>
        <pose>-90.000000 -15.000000 0.000000 0 0 0</pose>
        <geometry><box><size>420.000000 75.000000 130.000000</size></box></geometry>
        <buffer>9.000000</buffer>
>>>>>>> 86ee1bf5
      </level>
      <level name="level18">
        <ref>tile_14</ref>
        <ref>tile_15</ref>
        <ref>tile_16</ref>
        <ref>tile_17</ref>
        <ref>tile_18</ref>
        <ref>tile_19</ref>
        <ref>tile_20</ref>
        <ref>tile_21</ref>
        <ref>tile_22</ref>
<<<<<<< HEAD
        <pose>-98.025000 -48.000000 0.000000 0 0 0</pose>
        <geometry><box><size>436.050000 80.000000 130.000000</size></box></geometry>
        <buffer>10.000000</buffer>
      </level>
      <level name="level19">
        <ref>gas_2</ref>
        <pose>-98.025000 -32.000000 0.000000 0 0 0</pose>
        <geometry><box><size>436.050000 80.000000 130.000000</size></box></geometry>
        <buffer>10.000000</buffer>
=======
        <pose>-90.000000 -48.000000 0.000000 0 0 0</pose>
        <geometry><box><size>420.000000 75.000000 130.000000</size></box></geometry>
        <buffer>9.000000</buffer>
      </level>
      <level name="level19">
        <ref>gas_2</ref>
        <pose>-90.000000 -32.000000 0.000000 0 0 0</pose>
        <geometry><box><size>420.000000 75.000000 130.000000</size></box></geometry>
        <buffer>9.000000</buffer>
>>>>>>> 86ee1bf5
      </level>
      <level name="level20">
        <ref>tile_23</ref>
        <ref>tile_24</ref>
        <ref>tile_25</ref>
        <ref>tile_26</ref>
        <ref>tile_27</ref>
<<<<<<< HEAD
        <pose>-98.025000 -88.000000 0.000000 0 0 0</pose>
        <geometry><box><size>436.050000 80.000000 130.000000</size></box></geometry>
        <buffer>10.000000</buffer>
      </level>
      <level name="level21">
        <ref>vent_1</ref>
        <pose>-98.025000 -68.000000 0.000000 0 0 0</pose>
        <geometry><box><size>436.050000 80.000000 130.000000</size></box></geometry>
        <buffer>10.000000</buffer>
=======
        <pose>-90.000000 -88.000000 0.000000 0 0 0</pose>
        <geometry><box><size>420.000000 75.000000 130.000000</size></box></geometry>
        <buffer>9.000000</buffer>
      </level>
      <level name="level22">
        <ref>backpack_1</ref>
        <pose>-90.000000 -82.000000 0.000000 0 0 0</pose>
        <geometry><box><size>420.000000 75.000000 130.000000</size></box></geometry>
        <buffer>9.000000</buffer>
>>>>>>> 86ee1bf5
      </level>
      <level name="level24">
        <ref>backpack_1</ref>
        <pose>-98.025000 -82.000000 0.000000 0 0 0</pose>
        <geometry><box><size>436.050000 80.000000 130.000000</size></box></geometry>
        <buffer>10.000000</buffer>
      </level>
      <level name="level26">
        <ref>tile_28</ref>
        <ref>tile_29</ref>
        <ref>tile_30</ref>
        <ref>tile_31</ref>
        <ref>tile_32</ref>
        <ref>tile_33</ref>
        <ref>tile_34</ref>
        <ref>tile_35</ref>
<<<<<<< HEAD
        <pose>-98.025000 -128.000000 0.000000 0 0 0</pose>
        <geometry><box><size>436.050000 80.000000 130.000000</size></box></geometry>
        <buffer>10.000000</buffer>
=======
        <pose>-90.000000 -128.000000 0.000000 0 0 0</pose>
        <geometry><box><size>420.000000 75.000000 130.000000</size></box></geometry>
        <buffer>9.000000</buffer>
>>>>>>> 86ee1bf5
      </level>
      <level name="level27">
        <ref>backpack_2</ref>
<<<<<<< HEAD
        <pose>-98.025000 -127.500000 0.000000 0 0 0</pose>
        <geometry><box><size>436.050000 80.000000 130.000000</size></box></geometry>
        <buffer>10.000000</buffer>
=======
        <pose>-90.000000 -127.500000 0.000000 0 0 0</pose>
        <geometry><box><size>420.000000 75.000000 130.000000</size></box></geometry>
        <buffer>9.000000</buffer>
>>>>>>> 86ee1bf5
      </level>
      <level name="level29">
        <ref>rescue_randy_1</ref>
<<<<<<< HEAD
        <pose>-98.025000 -118.000000 0.000000 0 0 0</pose>
        <geometry><box><size>436.050000 80.000000 130.000000</size></box></geometry>
        <buffer>10.000000</buffer>
=======
        <pose>-90.000000 -118.000000 0.000000 0 0 0</pose>
        <geometry><box><size>420.000000 75.000000 130.000000</size></box></geometry>
        <buffer>9.000000</buffer>
>>>>>>> 86ee1bf5
      </level>
      <level name="level31">
        <ref>tile_36</ref>
        <ref>tile_37</ref>
        <ref>tile_38</ref>
        <ref>tile_39</ref>
        <ref>tile_40</ref>
        <ref>tile_41</ref>
        <ref>tile_42</ref>
        <ref>tile_43</ref>
        <ref>tile_44</ref>
        <ref>tile_45</ref>
        <ref>tile_46</ref>
        <ref>tile_47</ref>
<<<<<<< HEAD
        <pose>-98.025000 -168.000000 0.000000 0 0 0</pose>
        <geometry><box><size>436.050000 80.000000 130.000000</size></box></geometry>
        <buffer>10.000000</buffer>
=======
        <pose>-90.000000 -168.000000 0.000000 0 0 0</pose>
        <geometry><box><size>420.000000 75.000000 130.000000</size></box></geometry>
        <buffer>9.000000</buffer>
>>>>>>> 86ee1bf5
      </level>
      <level name="level32">
        <ref>rescue_randy_2</ref>
<<<<<<< HEAD
        <pose>-98.025000 -188.000000 0.000000 0 0 0</pose>
        <geometry><box><size>436.050000 80.000000 130.000000</size></box></geometry>
        <buffer>10.000000</buffer>
=======
        <pose>-90.000000 -188.000000 0.000000 0 0 0</pose>
        <geometry><box><size>420.000000 75.000000 130.000000</size></box></geometry>
        <buffer>9.000000</buffer>
>>>>>>> 86ee1bf5
      </level>
      <level name="level34">
        <ref>vent_2</ref>
        <pose>-98.025000 -188.500000 0.000000 0 0 0</pose>
        <geometry><box><size>436.050000 80.000000 130.000000</size></box></geometry>
        <buffer>10.000000</buffer>
      </level>
      <level name="level37">
        <ref>backpack_3</ref>
<<<<<<< HEAD
        <pose>-98.025000 -152.000000 0.000000 0 0 0</pose>
        <geometry><box><size>436.050000 80.000000 130.000000</size></box></geometry>
        <buffer>10.000000</buffer>
=======
        <pose>-90.000000 -152.000000 0.000000 0 0 0</pose>
        <geometry><box><size>420.000000 75.000000 130.000000</size></box></geometry>
        <buffer>9.000000</buffer>
>>>>>>> 86ee1bf5
      </level>
      <level name="level39">
        <ref>rescue_randy_3</ref>
<<<<<<< HEAD
        <pose>-98.025000 -170.200000 0.000000 0 0 0</pose>
        <geometry><box><size>436.050000 80.000000 130.000000</size></box></geometry>
        <buffer>10.000000</buffer>
=======
        <pose>-90.000000 -170.200000 0.000000 0 0 0</pose>
        <geometry><box><size>420.000000 75.000000 130.000000</size></box></geometry>
        <buffer>9.000000</buffer>
>>>>>>> 86ee1bf5
      </level>
      <level name="level42">
        <ref>tile_48</ref>
        <ref>tile_49</ref>
        <ref>tile_50</ref>
        <ref>tile_51</ref>
        <ref>tile_52</ref>
        <ref>tile_53</ref>
        <ref>tile_54</ref>
        <ref>tile_55</ref>
        <ref>tile_56</ref>
<<<<<<< HEAD
        <pose>-98.025000 -208.000000 0.000000 0 0 0</pose>
        <geometry><box><size>436.050000 80.000000 130.000000</size></box></geometry>
        <buffer>10.000000</buffer>
=======
        <pose>-90.000000 -208.000000 0.000000 0 0 0</pose>
        <geometry><box><size>420.000000 75.000000 130.000000</size></box></geometry>
        <buffer>9.000000</buffer>
>>>>>>> 86ee1bf5
      </level>
      <level name="level43">
        <ref>phone_3</ref>
<<<<<<< HEAD
        <pose>-98.025000 -207.500000 0.000000 0 0 0</pose>
        <geometry><box><size>436.050000 80.000000 130.000000</size></box></geometry>
        <buffer>10.000000</buffer>
=======
        <pose>-90.000000 -207.500000 0.000000 0 0 0</pose>
        <geometry><box><size>420.000000 75.000000 130.000000</size></box></geometry>
        <buffer>9.000000</buffer>
>>>>>>> 86ee1bf5
      </level>
      <level name="level45">
        <ref>phone_4</ref>
<<<<<<< HEAD
        <pose>-98.025000 -215.000000 0.000000 0 0 0</pose>
        <geometry><box><size>436.050000 80.000000 130.000000</size></box></geometry>
        <buffer>10.000000</buffer>
=======
        <pose>-90.000000 -215.000000 0.000000 0 0 0</pose>
        <geometry><box><size>420.000000 75.000000 130.000000</size></box></geometry>
        <buffer>9.000000</buffer>
>>>>>>> 86ee1bf5
      </level>
      <level name="level46">
        <ref>tile_57</ref>
        <ref>tile_58</ref>
        <ref>tile_59</ref>
        <ref>tile_60</ref>
        <ref>tile_61</ref>
        <ref>tile_62</ref>
        <ref>tile_63</ref>
        <ref>tile_64</ref>
        <ref>tile_65</ref>
        <ref>tile_66</ref>
        <ref>tile_67</ref>
        <ref>tile_68</ref>
        <ref>tile_69</ref>
<<<<<<< HEAD
        <pose>-98.025000 -248.000000 0.000000 0 0 0</pose>
        <geometry><box><size>436.050000 80.000000 130.000000</size></box></geometry>
        <buffer>10.000000</buffer>
=======
        <pose>-90.000000 -248.000000 0.000000 0 0 0</pose>
        <geometry><box><size>420.000000 75.000000 130.000000</size></box></geometry>
        <buffer>9.000000</buffer>
>>>>>>> 86ee1bf5
      </level>
      <level name="level47">
        <ref>backpack_4</ref>
<<<<<<< HEAD
        <pose>-98.025000 -250.200000 0.000000 0 0 0</pose>
        <geometry><box><size>436.050000 80.000000 130.000000</size></box></geometry>
        <buffer>10.000000</buffer>
=======
        <pose>-90.000000 -250.200000 0.000000 0 0 0</pose>
        <geometry><box><size>420.000000 75.000000 130.000000</size></box></geometry>
        <buffer>9.000000</buffer>
>>>>>>> 86ee1bf5
      </level>
      <level name="level49">
        <ref>tile_70</ref>
<<<<<<< HEAD
        <pose>-98.025000 -271.000000 0.000000 0 0 0</pose>
        <geometry><box><size>436.050000 80.000000 130.000000</size></box></geometry>
        <buffer>10.000000</buffer>
=======
        <pose>-90.000000 -271.000000 0.000000 0 0 0</pose>
        <geometry><box><size>420.000000 75.000000 130.000000</size></box></geometry>
        <buffer>9.000000</buffer>
>>>>>>> 86ee1bf5
      </level>
      <level name="level50">
        <ref>tile_71</ref>
        <ref>tile_72</ref>
        <ref>tile_73</ref>
        <ref>tile_74</ref>
<<<<<<< HEAD
        <pose>-98.025000 -288.000000 0.000000 0 0 0</pose>
        <geometry><box><size>436.050000 80.000000 130.000000</size></box></geometry>
        <buffer>10.000000</buffer>
=======
        <pose>-90.000000 -288.000000 0.000000 0 0 0</pose>
        <geometry><box><size>420.000000 75.000000 130.000000</size></box></geometry>
        <buffer>9.000000</buffer>
>>>>>>> 86ee1bf5
      </level>
      <level name="level51">
        <ref>rescue_randy_4</ref>
<<<<<<< HEAD
        <pose>-98.025000 -282.000000 0.000000 0 0 0</pose>
        <geometry><box><size>436.050000 80.000000 130.000000</size></box></geometry>
        <buffer>10.000000</buffer>
=======
        <pose>-90.000000 -282.000000 0.000000 0 0 0</pose>
        <geometry><box><size>420.000000 75.000000 130.000000</size></box></geometry>
        <buffer>9.000000</buffer>
>>>>>>> 86ee1bf5
      </level>
      <level name="level53">
        <ref>tile_75</ref>
<<<<<<< HEAD
        <pose>-98.025000 -265.000000 0.000000 0 0 0</pose>
        <geometry><box><size>436.050000 80.000000 130.000000</size></box></geometry>
        <buffer>10.000000</buffer>
=======
        <pose>-90.000000 -265.000000 0.000000 0 0 0</pose>
        <geometry><box><size>420.000000 75.000000 130.000000</size></box></geometry>
        <buffer>9.000000</buffer>
>>>>>>> 86ee1bf5
      </level>
      <level name="level54">
        <ref>phone_5</ref>
<<<<<<< HEAD
        <pose>-98.025000 -303.000000 0.000000 0 0 0</pose>
        <geometry><box><size>436.050000 80.000000 130.000000</size></box></geometry>
        <buffer>10.000000</buffer>
=======
        <pose>-90.000000 -303.000000 0.000000 0 0 0</pose>
        <geometry><box><size>420.000000 75.000000 130.000000</size></box></geometry>
        <buffer>9.000000</buffer>
>>>>>>> 86ee1bf5
      </level>
      <level name="level56">
        <ref>tile_76</ref>
        <ref>tile_77</ref>
        <ref>tile_78</ref>
        <ref>tile_80</ref>
        <ref>tile_81</ref>
        <ref>tile_82</ref>
        <ref>tile_83</ref>
        <ref>tile_84</ref>
        <ref>tile_85</ref>
<<<<<<< HEAD
        <pose>-98.025000 -328.000000 0.000000 0 0 0</pose>
        <geometry><box><size>436.050000 80.000000 130.000000</size></box></geometry>
        <buffer>10.000000</buffer>
=======
        <pose>-90.000000 -328.000000 0.000000 0 0 0</pose>
        <geometry><box><size>420.000000 75.000000 130.000000</size></box></geometry>
        <buffer>9.000000</buffer>
>>>>>>> 86ee1bf5
      </level>
      <level name="level57">
        <ref>tile_79</ref>
<<<<<<< HEAD
        <pose>-98.025000 -305.000000 0.000000 0 0 0</pose>
        <geometry><box><size>436.050000 80.000000 130.000000</size></box></geometry>
        <buffer>10.000000</buffer>
=======
        <pose>-90.000000 -305.000000 0.000000 0 0 0</pose>
        <geometry><box><size>420.000000 75.000000 130.000000</size></box></geometry>
        <buffer>9.000000</buffer>
>>>>>>> 86ee1bf5
      </level>
      <level name="level58">
        <ref>backpack_5</ref>
<<<<<<< HEAD
        <pose>-98.025000 -311.000000 0.000000 0 0 0</pose>
        <geometry><box><size>436.050000 80.000000 130.000000</size></box></geometry>
        <buffer>10.000000</buffer>
=======
        <pose>-90.000000 -311.000000 0.000000 0 0 0</pose>
        <geometry><box><size>420.000000 75.000000 130.000000</size></box></geometry>
        <buffer>9.000000</buffer>
>>>>>>> 86ee1bf5
      </level>
      <level name="level60">
        <ref>rescue_randy_5</ref>
<<<<<<< HEAD
        <pose>-98.025000 -319.000000 0.000000 0 0 0</pose>
        <geometry><box><size>436.050000 80.000000 130.000000</size></box></geometry>
        <buffer>10.000000</buffer>
=======
        <pose>-90.000000 -319.000000 0.000000 0 0 0</pose>
        <geometry><box><size>420.000000 75.000000 130.000000</size></box></geometry>
        <buffer>9.000000</buffer>
>>>>>>> 86ee1bf5
      </level>
      <level name="level62">
        <ref>phone_6</ref>
<<<<<<< HEAD
        <pose>-98.025000 -321.000000 0.000000 0 0 0</pose>
        <geometry><box><size>436.050000 80.000000 130.000000</size></box></geometry>
        <buffer>10.000000</buffer>
=======
        <pose>-90.000000 -321.000000 0.000000 0 0 0</pose>
        <geometry><box><size>420.000000 75.000000 130.000000</size></box></geometry>
        <buffer>9.000000</buffer>
>>>>>>> 86ee1bf5
      </level>


      <level name="level1">
        <ref>tile_1</ref>
        <ref>tile_14</ref>
        <ref>tile_23</ref>
        <ref>tile_24</ref>
        <ref>tile_28</ref>
        <ref>tile_36</ref>
        <ref>tile_37</ref>
        <ref>tile_48</ref>
        <ref>tile_57</ref>
        <ref>tile_58</ref>
        <ref>tile_71</ref>
        <ref>tile_76</ref>
        <pose>-240.000000 -156.500000 0.000000 0 0 0</pose>
        <geometry><box><size>75.000000 423.000000 130.000000</size></box></geometry>
        <buffer>9.000000</buffer>
      </level>
      <level name="level2">
        <ref>tile_2</ref>
        <ref>tile_3</ref>
        <ref>tile_25</ref>
        <ref>tile_29</ref>
        <ref>tile_38</ref>
        <ref>tile_49</ref>
        <ref>tile_59</ref>
        <ref>tile_77</ref>
        <pose>-200.000000 -156.500000 0.000000 0 0 0</pose>
        <geometry><box><size>75.000000 423.000000 130.000000</size></box></geometry>
        <buffer>9.000000</buffer>
      </level>
      <level name="level3">
        <ref>tile_4</ref>
        <pose>-177.000000 -156.500000 0.000000 0 0 0</pose>
        <geometry><box><size>75.000000 423.000000 130.000000</size></box></geometry>
        <buffer>9.000000</buffer>
      </level>
      <level name="level4">
        <ref>tile_5</ref>
        <ref>tile_6</ref>
        <ref>tile_15</ref>
        <ref>tile_16</ref>
        <ref>tile_31</ref>
        <ref>tile_41</ref>
        <ref>tile_51</ref>
        <ref>tile_61</ref>
        <ref>tile_62</ref>
        <ref>tile_80</ref>
        <pose>-120.000000 -156.500000 0.000000 0 0 0</pose>
        <geometry><box><size>75.000000 423.000000 130.000000</size></box></geometry>
        <buffer>9.000000</buffer>
      </level>
      <level name="level5">
        <ref>tile_7</ref>
        <ref>tile_17</ref>
        <ref>tile_63</ref>
        <pose>-143.000000 -156.500000 0.000000 0 0 0</pose>
        <geometry><box><size>75.000000 423.000000 130.000000</size></box></geometry>
        <buffer>9.000000</buffer>
      </level>
      <level name="level7">
        <ref>gas_1</ref>
        <ref>gas_2</ref>
        <pose>-136.000000 -156.500000 0.000000 0 0 0</pose>
        <geometry><box><size>75.000000 423.000000 130.000000</size></box></geometry>
        <buffer>9.000000</buffer>
      </level>
      <level name="level8">
        <ref>tile_8</ref>
        <ref>tile_18</ref>
        <ref>tile_32</ref>
        <ref>tile_42</ref>
        <ref>tile_52</ref>
        <ref>tile_64</ref>
        <ref>tile_81</ref>
        <pose>-80.000000 -156.500000 0.000000 0 0 0</pose>
        <geometry><box><size>75.000000 423.000000 130.000000</size></box></geometry>
        <buffer>9.000000</buffer>
      </level>
      <level name="level9">
        <ref>tile_9</ref>
        <ref>tile_10</ref>
        <ref>tile_19</ref>
        <ref>tile_27</ref>
        <ref>tile_33</ref>
        <ref>tile_43</ref>
        <ref>tile_53</ref>
        <ref>tile_65</ref>
        <ref>tile_72</ref>
        <ref>tile_82</ref>
        <pose>-40.000000 -156.500000 0.000000 0 0 0</pose>
        <geometry><box><size>75.000000 423.000000 130.000000</size></box></geometry>
        <buffer>9.000000</buffer>
      </level>
      <level name="level12">
        <ref>phone_1</ref>
        <pose>-39.000000 -156.500000 0.000000 0 0 0</pose>
        <geometry><box><size>75.000000 423.000000 130.000000</size></box></geometry>
        <buffer>9.000000</buffer>
      </level>
      <level name="level13">
        <ref>tile_11</ref>
        <ref>tile_20</ref>
        <ref>tile_34</ref>
        <ref>tile_44</ref>
        <ref>tile_45</ref>
        <ref>tile_54</ref>
        <ref>tile_66</ref>
        <ref>tile_83</ref>
        <pose>0.000000 -156.500000 0.000000 0 0 0</pose>
        <geometry><box><size>75.000000 423.000000 130.000000</size></box></geometry>
        <buffer>9.000000</buffer>
      </level>
      <level name="level14">
        <ref>tile_12</ref>
        <ref>tile_21</ref>
        <ref>tile_35</ref>
        <ref>tile_47</ref>
        <ref>tile_55</ref>
        <ref>tile_67</ref>
        <ref>tile_84</ref>
        <pose>40.000000 -156.500000 0.000000 0 0 0</pose>
        <geometry><box><size>75.000000 423.000000 130.000000</size></box></geometry>
        <buffer>9.000000</buffer>
      </level>
      <level name="level15">
        <ref>tile_13</ref>
        <ref>tile_22</ref>
        <ref>tile_56</ref>
        <ref>tile_68</ref>
        <ref>tile_69</ref>
        <ref>tile_70</ref>
        <ref>tile_73</ref>
        <ref>tile_74</ref>
        <ref>tile_75</ref>
        <ref>tile_85</ref>
        <pose>80.000000 -156.500000 0.000000 0 0 0</pose>
        <geometry><box><size>75.000000 423.000000 130.000000</size></box></geometry>
        <buffer>9.000000</buffer>
      </level>
      <level name="level17">
        <ref>phone_2</ref>
        <ref>phone_4</ref>
        <pose>75.000000 -156.500000 0.000000 0 0 0</pose>
        <geometry><box><size>75.000000 423.000000 130.000000</size></box></geometry>
        <buffer>9.000000</buffer>
      </level>
      <level name="level22">
        <ref>vent_1</ref>
        <pose>-203.950000 -156.500000 0.000000 0 0 0</pose>
        <geometry><box><size>80.000000 423.000000 130.000000</size></box></geometry>
        <buffer>10.000000</buffer>
      </level>
      <level name="level23">
        <ref>tile_26</ref>
        <ref>tile_30</ref>
        <ref>tile_40</ref>
        <ref>tile_50</ref>
        <ref>tile_60</ref>
        <ref>tile_78</ref>
        <ref>tile_79</ref>
        <pose>-160.000000 -156.500000 0.000000 0 0 0</pose>
        <geometry><box><size>75.000000 423.000000 130.000000</size></box></geometry>
        <buffer>9.000000</buffer>
      </level>
      <level name="level25">
        <ref>backpack_1</ref>
        <pose>-68.000000 -156.500000 0.000000 0 0 0</pose>
        <geometry><box><size>75.000000 423.000000 130.000000</size></box></geometry>
        <buffer>9.000000</buffer>
      </level>
      <level name="level28">
        <ref>backpack_2</ref>
        <pose>-201.100000 -156.500000 0.000000 0 0 0</pose>
        <geometry><box><size>75.000000 423.000000 130.000000</size></box></geometry>
        <buffer>9.000000</buffer>
      </level>
      <level name="level30">
        <ref>rescue_randy_1</ref>
        <pose>-26.600000 -156.500000 0.000000 0 0 0</pose>
        <geometry><box><size>75.000000 423.000000 130.000000</size></box></geometry>
        <buffer>9.000000</buffer>
      </level>
      <level name="level33">
        <ref>rescue_randy_2</ref>
        <pose>-260.000000 -156.500000 0.000000 0 0 0</pose>
        <geometry><box><size>75.000000 423.000000 130.000000</size></box></geometry>
        <buffer>9.000000</buffer>
      </level>
      <level name="level35">
        <ref>vent_2</ref>
        <pose>-276.050000 -156.500000 0.000000 0 0 0</pose>
        <geometry><box><size>80.000000 423.000000 130.000000</size></box></geometry>
        <buffer>10.000000</buffer>
      </level>
      <level name="level36">
        <ref>tile_39</ref>
        <pose>-223.000000 -156.500000 0.000000 0 0 0</pose>
        <geometry><box><size>75.000000 423.000000 130.000000</size></box></geometry>
        <buffer>9.000000</buffer>
      </level>
      <level name="level38">
        <ref>backpack_3</ref>
        <pose>-210.000000 -156.500000 0.000000 0 0 0</pose>
        <geometry><box><size>75.000000 423.000000 130.000000</size></box></geometry>
        <buffer>9.000000</buffer>
      </level>
      <level name="level40">
        <ref>rescue_randy_3</ref>
        <pose>-114.400000 -156.500000 0.000000 0 0 0</pose>
        <geometry><box><size>75.000000 423.000000 130.000000</size></box></geometry>
        <buffer>9.000000</buffer>
      </level>
      <level name="level41">
        <ref>tile_46</ref>
        <pose>23.000000 -156.500000 0.000000 0 0 0</pose>
        <geometry><box><size>75.000000 423.000000 130.000000</size></box></geometry>
        <buffer>9.000000</buffer>
      </level>
      <level name="level44">
        <ref>phone_3</ref>
        <pose>-37.000000 -156.500000 0.000000 0 0 0</pose>
        <geometry><box><size>75.000000 423.000000 130.000000</size></box></geometry>
        <buffer>9.000000</buffer>
      </level>
      <level name="level48">
        <ref>backpack_4</ref>
        <pose>-74.400000 -156.500000 0.000000 0 0 0</pose>
        <geometry><box><size>75.000000 423.000000 130.000000</size></box></geometry>
        <buffer>9.000000</buffer>
      </level>
      <level name="level52">
        <ref>rescue_randy_4</ref>
        <pose>-70.000000 -156.500000 0.000000 0 0 0</pose>
        <geometry><box><size>75.000000 423.000000 130.000000</size></box></geometry>
        <buffer>9.000000</buffer>
      </level>
      <level name="level55">
        <ref>phone_5</ref>
        <pose>52.000000 -156.500000 0.000000 0 0 0</pose>
        <geometry><box><size>75.000000 423.000000 130.000000</size></box></geometry>
        <buffer>9.000000</buffer>
      </level>
      <level name="level59">
        <ref>backpack_5</ref>
        <pose>-161.000000 -156.500000 0.000000 0 0 0</pose>
        <geometry><box><size>75.000000 423.000000 130.000000</size></box></geometry>
        <buffer>9.000000</buffer>
      </level>
      <level name="level61">
        <ref>rescue_randy_5</ref>
        <pose>-58.000000 -156.500000 0.000000 0 0 0</pose>
        <geometry><box><size>75.000000 423.000000 130.000000</size></box></geometry>
        <buffer>9.000000</buffer>
      </level>
      <level name="level63">
        <ref>phone_6</ref>
        <pose>-27.000000 -156.500000 0.000000 0 0 0</pose>
        <geometry><box><size>75.000000 423.000000 130.000000</size></box></geometry>
        <buffer>9.000000</buffer>
      </level>
    </plugin>

  </world>
</sdf><|MERGE_RESOLUTION|>--- conflicted
+++ resolved
@@ -728,63 +728,33 @@
         <ref>tile_11</ref>
         <ref>tile_12</ref>
         <ref>tile_13</ref>
-<<<<<<< HEAD
         <pose>-98.025000 -8.000000 0.000000 0 0 0</pose>
-        <geometry><box><size>436.050000 80.000000 130.000000</size></box></geometry>
-        <buffer>10.000000</buffer>
+        <geometry><box><size>436.050000 75.000000 130.000000</size></box></geometry>
+        <buffer>9.000000</buffer>
       </level>
       <level name="level6">
         <ref>gas_1</ref>
         <pose>-98.025000 8.000000 0.000000 0 0 0</pose>
-        <geometry><box><size>436.050000 80.000000 130.000000</size></box></geometry>
-        <buffer>10.000000</buffer>
+        <geometry><box><size>436.050000 75.000000 130.000000</size></box></geometry>
+        <buffer>9.000000</buffer>
       </level>
       <level name="level10">
         <ref>tile_10</ref>
         <pose>-98.025000 15.000000 0.000000 0 0 0</pose>
-        <geometry><box><size>436.050000 80.000000 130.000000</size></box></geometry>
-        <buffer>10.000000</buffer>
+        <geometry><box><size>436.050000 75.000000 130.000000</size></box></geometry>
+        <buffer>9.000000</buffer>
       </level>
       <level name="level11">
         <ref>phone_1</ref>
         <pose>-98.025000 10.000000 0.000000 0 0 0</pose>
-        <geometry><box><size>436.050000 80.000000 130.000000</size></box></geometry>
-        <buffer>10.000000</buffer>
+        <geometry><box><size>436.050000 75.000000 130.000000</size></box></geometry>
+        <buffer>9.000000</buffer>
       </level>
       <level name="level16">
         <ref>phone_2</ref>
         <pose>-98.025000 -15.000000 0.000000 0 0 0</pose>
-        <geometry><box><size>436.050000 80.000000 130.000000</size></box></geometry>
-        <buffer>10.000000</buffer>
-=======
-        <pose>-90.000000 -8.000000 0.000000 0 0 0</pose>
-        <geometry><box><size>420.000000 75.000000 130.000000</size></box></geometry>
-        <buffer>9.000000</buffer>
-      </level>
-      <level name="level6">
-        <ref>gas_1</ref>
-        <pose>-90.000000 8.000000 0.000000 0 0 0</pose>
-        <geometry><box><size>420.000000 75.000000 130.000000</size></box></geometry>
-        <buffer>9.000000</buffer>
-      </level>
-      <level name="level10">
-        <ref>tile_10</ref>
-        <pose>-90.000000 15.000000 0.000000 0 0 0</pose>
-        <geometry><box><size>420.000000 75.000000 130.000000</size></box></geometry>
-        <buffer>9.000000</buffer>
-      </level>
-      <level name="level11">
-        <ref>phone_1</ref>
-        <pose>-90.000000 10.000000 0.000000 0 0 0</pose>
-        <geometry><box><size>420.000000 75.000000 130.000000</size></box></geometry>
-        <buffer>9.000000</buffer>
-      </level>
-      <level name="level16">
-        <ref>phone_2</ref>
-        <pose>-90.000000 -15.000000 0.000000 0 0 0</pose>
-        <geometry><box><size>420.000000 75.000000 130.000000</size></box></geometry>
-        <buffer>9.000000</buffer>
->>>>>>> 86ee1bf5
+        <geometry><box><size>436.050000 75.000000 130.000000</size></box></geometry>
+        <buffer>9.000000</buffer>
       </level>
       <level name="level18">
         <ref>tile_14</ref>
@@ -796,27 +766,15 @@
         <ref>tile_20</ref>
         <ref>tile_21</ref>
         <ref>tile_22</ref>
-<<<<<<< HEAD
         <pose>-98.025000 -48.000000 0.000000 0 0 0</pose>
-        <geometry><box><size>436.050000 80.000000 130.000000</size></box></geometry>
-        <buffer>10.000000</buffer>
+        <geometry><box><size>436.050000 75.000000 130.000000</size></box></geometry>
+        <buffer>9.000000</buffer>
       </level>
       <level name="level19">
         <ref>gas_2</ref>
         <pose>-98.025000 -32.000000 0.000000 0 0 0</pose>
-        <geometry><box><size>436.050000 80.000000 130.000000</size></box></geometry>
-        <buffer>10.000000</buffer>
-=======
-        <pose>-90.000000 -48.000000 0.000000 0 0 0</pose>
-        <geometry><box><size>420.000000 75.000000 130.000000</size></box></geometry>
-        <buffer>9.000000</buffer>
-      </level>
-      <level name="level19">
-        <ref>gas_2</ref>
-        <pose>-90.000000 -32.000000 0.000000 0 0 0</pose>
-        <geometry><box><size>420.000000 75.000000 130.000000</size></box></geometry>
-        <buffer>9.000000</buffer>
->>>>>>> 86ee1bf5
+        <geometry><box><size>436.050000 75.000000 130.000000</size></box></geometry>
+        <buffer>9.000000</buffer>
       </level>
       <level name="level20">
         <ref>tile_23</ref>
@@ -824,33 +782,21 @@
         <ref>tile_25</ref>
         <ref>tile_26</ref>
         <ref>tile_27</ref>
-<<<<<<< HEAD
         <pose>-98.025000 -88.000000 0.000000 0 0 0</pose>
-        <geometry><box><size>436.050000 80.000000 130.000000</size></box></geometry>
-        <buffer>10.000000</buffer>
+        <geometry><box><size>436.050000 75.000000 130.000000</size></box></geometry>
+        <buffer>9.000000</buffer>
       </level>
       <level name="level21">
         <ref>vent_1</ref>
         <pose>-98.025000 -68.000000 0.000000 0 0 0</pose>
-        <geometry><box><size>436.050000 80.000000 130.000000</size></box></geometry>
-        <buffer>10.000000</buffer>
-=======
-        <pose>-90.000000 -88.000000 0.000000 0 0 0</pose>
-        <geometry><box><size>420.000000 75.000000 130.000000</size></box></geometry>
-        <buffer>9.000000</buffer>
-      </level>
-      <level name="level22">
-        <ref>backpack_1</ref>
-        <pose>-90.000000 -82.000000 0.000000 0 0 0</pose>
-        <geometry><box><size>420.000000 75.000000 130.000000</size></box></geometry>
-        <buffer>9.000000</buffer>
->>>>>>> 86ee1bf5
+        <geometry><box><size>436.050000 75.000000 130.000000</size></box></geometry>
+        <buffer>9.000000</buffer>
       </level>
       <level name="level24">
         <ref>backpack_1</ref>
         <pose>-98.025000 -82.000000 0.000000 0 0 0</pose>
-        <geometry><box><size>436.050000 80.000000 130.000000</size></box></geometry>
-        <buffer>10.000000</buffer>
+        <geometry><box><size>436.050000 75.000000 130.000000</size></box></geometry>
+        <buffer>9.000000</buffer>
       </level>
       <level name="level26">
         <ref>tile_28</ref>
@@ -861,39 +807,21 @@
         <ref>tile_33</ref>
         <ref>tile_34</ref>
         <ref>tile_35</ref>
-<<<<<<< HEAD
         <pose>-98.025000 -128.000000 0.000000 0 0 0</pose>
-        <geometry><box><size>436.050000 80.000000 130.000000</size></box></geometry>
-        <buffer>10.000000</buffer>
-=======
-        <pose>-90.000000 -128.000000 0.000000 0 0 0</pose>
-        <geometry><box><size>420.000000 75.000000 130.000000</size></box></geometry>
-        <buffer>9.000000</buffer>
->>>>>>> 86ee1bf5
+        <geometry><box><size>436.050000 75.000000 130.000000</size></box></geometry>
+        <buffer>9.000000</buffer>
       </level>
       <level name="level27">
         <ref>backpack_2</ref>
-<<<<<<< HEAD
         <pose>-98.025000 -127.500000 0.000000 0 0 0</pose>
-        <geometry><box><size>436.050000 80.000000 130.000000</size></box></geometry>
-        <buffer>10.000000</buffer>
-=======
-        <pose>-90.000000 -127.500000 0.000000 0 0 0</pose>
-        <geometry><box><size>420.000000 75.000000 130.000000</size></box></geometry>
-        <buffer>9.000000</buffer>
->>>>>>> 86ee1bf5
+        <geometry><box><size>436.050000 75.000000 130.000000</size></box></geometry>
+        <buffer>9.000000</buffer>
       </level>
       <level name="level29">
         <ref>rescue_randy_1</ref>
-<<<<<<< HEAD
         <pose>-98.025000 -118.000000 0.000000 0 0 0</pose>
-        <geometry><box><size>436.050000 80.000000 130.000000</size></box></geometry>
-        <buffer>10.000000</buffer>
-=======
-        <pose>-90.000000 -118.000000 0.000000 0 0 0</pose>
-        <geometry><box><size>420.000000 75.000000 130.000000</size></box></geometry>
-        <buffer>9.000000</buffer>
->>>>>>> 86ee1bf5
+        <geometry><box><size>436.050000 75.000000 130.000000</size></box></geometry>
+        <buffer>9.000000</buffer>
       </level>
       <level name="level31">
         <ref>tile_36</ref>
@@ -908,57 +836,33 @@
         <ref>tile_45</ref>
         <ref>tile_46</ref>
         <ref>tile_47</ref>
-<<<<<<< HEAD
         <pose>-98.025000 -168.000000 0.000000 0 0 0</pose>
-        <geometry><box><size>436.050000 80.000000 130.000000</size></box></geometry>
-        <buffer>10.000000</buffer>
-=======
-        <pose>-90.000000 -168.000000 0.000000 0 0 0</pose>
-        <geometry><box><size>420.000000 75.000000 130.000000</size></box></geometry>
-        <buffer>9.000000</buffer>
->>>>>>> 86ee1bf5
+        <geometry><box><size>436.050000 75.000000 130.000000</size></box></geometry>
+        <buffer>9.000000</buffer>
       </level>
       <level name="level32">
         <ref>rescue_randy_2</ref>
-<<<<<<< HEAD
         <pose>-98.025000 -188.000000 0.000000 0 0 0</pose>
-        <geometry><box><size>436.050000 80.000000 130.000000</size></box></geometry>
-        <buffer>10.000000</buffer>
-=======
-        <pose>-90.000000 -188.000000 0.000000 0 0 0</pose>
-        <geometry><box><size>420.000000 75.000000 130.000000</size></box></geometry>
-        <buffer>9.000000</buffer>
->>>>>>> 86ee1bf5
+        <geometry><box><size>436.050000 75.000000 130.000000</size></box></geometry>
+        <buffer>9.000000</buffer>
       </level>
       <level name="level34">
         <ref>vent_2</ref>
         <pose>-98.025000 -188.500000 0.000000 0 0 0</pose>
-        <geometry><box><size>436.050000 80.000000 130.000000</size></box></geometry>
-        <buffer>10.000000</buffer>
+        <geometry><box><size>436.050000 75.000000 130.000000</size></box></geometry>
+        <buffer>9.000000</buffer>
       </level>
       <level name="level37">
         <ref>backpack_3</ref>
-<<<<<<< HEAD
         <pose>-98.025000 -152.000000 0.000000 0 0 0</pose>
-        <geometry><box><size>436.050000 80.000000 130.000000</size></box></geometry>
-        <buffer>10.000000</buffer>
-=======
-        <pose>-90.000000 -152.000000 0.000000 0 0 0</pose>
-        <geometry><box><size>420.000000 75.000000 130.000000</size></box></geometry>
-        <buffer>9.000000</buffer>
->>>>>>> 86ee1bf5
+        <geometry><box><size>436.050000 75.000000 130.000000</size></box></geometry>
+        <buffer>9.000000</buffer>
       </level>
       <level name="level39">
         <ref>rescue_randy_3</ref>
-<<<<<<< HEAD
         <pose>-98.025000 -170.200000 0.000000 0 0 0</pose>
-        <geometry><box><size>436.050000 80.000000 130.000000</size></box></geometry>
-        <buffer>10.000000</buffer>
-=======
-        <pose>-90.000000 -170.200000 0.000000 0 0 0</pose>
-        <geometry><box><size>420.000000 75.000000 130.000000</size></box></geometry>
-        <buffer>9.000000</buffer>
->>>>>>> 86ee1bf5
+        <geometry><box><size>436.050000 75.000000 130.000000</size></box></geometry>
+        <buffer>9.000000</buffer>
       </level>
       <level name="level42">
         <ref>tile_48</ref>
@@ -970,39 +874,21 @@
         <ref>tile_54</ref>
         <ref>tile_55</ref>
         <ref>tile_56</ref>
-<<<<<<< HEAD
         <pose>-98.025000 -208.000000 0.000000 0 0 0</pose>
-        <geometry><box><size>436.050000 80.000000 130.000000</size></box></geometry>
-        <buffer>10.000000</buffer>
-=======
-        <pose>-90.000000 -208.000000 0.000000 0 0 0</pose>
-        <geometry><box><size>420.000000 75.000000 130.000000</size></box></geometry>
-        <buffer>9.000000</buffer>
->>>>>>> 86ee1bf5
+        <geometry><box><size>436.050000 75.000000 130.000000</size></box></geometry>
+        <buffer>9.000000</buffer>
       </level>
       <level name="level43">
         <ref>phone_3</ref>
-<<<<<<< HEAD
         <pose>-98.025000 -207.500000 0.000000 0 0 0</pose>
-        <geometry><box><size>436.050000 80.000000 130.000000</size></box></geometry>
-        <buffer>10.000000</buffer>
-=======
-        <pose>-90.000000 -207.500000 0.000000 0 0 0</pose>
-        <geometry><box><size>420.000000 75.000000 130.000000</size></box></geometry>
-        <buffer>9.000000</buffer>
->>>>>>> 86ee1bf5
+        <geometry><box><size>436.050000 75.000000 130.000000</size></box></geometry>
+        <buffer>9.000000</buffer>
       </level>
       <level name="level45">
         <ref>phone_4</ref>
-<<<<<<< HEAD
         <pose>-98.025000 -215.000000 0.000000 0 0 0</pose>
-        <geometry><box><size>436.050000 80.000000 130.000000</size></box></geometry>
-        <buffer>10.000000</buffer>
-=======
-        <pose>-90.000000 -215.000000 0.000000 0 0 0</pose>
-        <geometry><box><size>420.000000 75.000000 130.000000</size></box></geometry>
-        <buffer>9.000000</buffer>
->>>>>>> 86ee1bf5
+        <geometry><box><size>436.050000 75.000000 130.000000</size></box></geometry>
+        <buffer>9.000000</buffer>
       </level>
       <level name="level46">
         <ref>tile_57</ref>
@@ -1018,90 +904,48 @@
         <ref>tile_67</ref>
         <ref>tile_68</ref>
         <ref>tile_69</ref>
-<<<<<<< HEAD
         <pose>-98.025000 -248.000000 0.000000 0 0 0</pose>
-        <geometry><box><size>436.050000 80.000000 130.000000</size></box></geometry>
-        <buffer>10.000000</buffer>
-=======
-        <pose>-90.000000 -248.000000 0.000000 0 0 0</pose>
-        <geometry><box><size>420.000000 75.000000 130.000000</size></box></geometry>
-        <buffer>9.000000</buffer>
->>>>>>> 86ee1bf5
+        <geometry><box><size>436.050000 75.000000 130.000000</size></box></geometry>
+        <buffer>9.000000</buffer>
       </level>
       <level name="level47">
         <ref>backpack_4</ref>
-<<<<<<< HEAD
         <pose>-98.025000 -250.200000 0.000000 0 0 0</pose>
-        <geometry><box><size>436.050000 80.000000 130.000000</size></box></geometry>
-        <buffer>10.000000</buffer>
-=======
-        <pose>-90.000000 -250.200000 0.000000 0 0 0</pose>
-        <geometry><box><size>420.000000 75.000000 130.000000</size></box></geometry>
-        <buffer>9.000000</buffer>
->>>>>>> 86ee1bf5
+        <geometry><box><size>436.050000 75.000000 130.000000</size></box></geometry>
+        <buffer>9.000000</buffer>
       </level>
       <level name="level49">
         <ref>tile_70</ref>
-<<<<<<< HEAD
         <pose>-98.025000 -271.000000 0.000000 0 0 0</pose>
-        <geometry><box><size>436.050000 80.000000 130.000000</size></box></geometry>
-        <buffer>10.000000</buffer>
-=======
-        <pose>-90.000000 -271.000000 0.000000 0 0 0</pose>
-        <geometry><box><size>420.000000 75.000000 130.000000</size></box></geometry>
-        <buffer>9.000000</buffer>
->>>>>>> 86ee1bf5
+        <geometry><box><size>436.050000 75.000000 130.000000</size></box></geometry>
+        <buffer>9.000000</buffer>
       </level>
       <level name="level50">
         <ref>tile_71</ref>
         <ref>tile_72</ref>
         <ref>tile_73</ref>
         <ref>tile_74</ref>
-<<<<<<< HEAD
         <pose>-98.025000 -288.000000 0.000000 0 0 0</pose>
-        <geometry><box><size>436.050000 80.000000 130.000000</size></box></geometry>
-        <buffer>10.000000</buffer>
-=======
-        <pose>-90.000000 -288.000000 0.000000 0 0 0</pose>
-        <geometry><box><size>420.000000 75.000000 130.000000</size></box></geometry>
-        <buffer>9.000000</buffer>
->>>>>>> 86ee1bf5
+        <geometry><box><size>436.050000 75.000000 130.000000</size></box></geometry>
+        <buffer>9.000000</buffer>
       </level>
       <level name="level51">
         <ref>rescue_randy_4</ref>
-<<<<<<< HEAD
         <pose>-98.025000 -282.000000 0.000000 0 0 0</pose>
-        <geometry><box><size>436.050000 80.000000 130.000000</size></box></geometry>
-        <buffer>10.000000</buffer>
-=======
-        <pose>-90.000000 -282.000000 0.000000 0 0 0</pose>
-        <geometry><box><size>420.000000 75.000000 130.000000</size></box></geometry>
-        <buffer>9.000000</buffer>
->>>>>>> 86ee1bf5
+        <geometry><box><size>436.050000 75.000000 130.000000</size></box></geometry>
+        <buffer>9.000000</buffer>
       </level>
       <level name="level53">
         <ref>tile_75</ref>
-<<<<<<< HEAD
         <pose>-98.025000 -265.000000 0.000000 0 0 0</pose>
-        <geometry><box><size>436.050000 80.000000 130.000000</size></box></geometry>
-        <buffer>10.000000</buffer>
-=======
-        <pose>-90.000000 -265.000000 0.000000 0 0 0</pose>
-        <geometry><box><size>420.000000 75.000000 130.000000</size></box></geometry>
-        <buffer>9.000000</buffer>
->>>>>>> 86ee1bf5
+        <geometry><box><size>436.050000 75.000000 130.000000</size></box></geometry>
+        <buffer>9.000000</buffer>
       </level>
       <level name="level54">
         <ref>phone_5</ref>
-<<<<<<< HEAD
         <pose>-98.025000 -303.000000 0.000000 0 0 0</pose>
-        <geometry><box><size>436.050000 80.000000 130.000000</size></box></geometry>
-        <buffer>10.000000</buffer>
-=======
-        <pose>-90.000000 -303.000000 0.000000 0 0 0</pose>
-        <geometry><box><size>420.000000 75.000000 130.000000</size></box></geometry>
-        <buffer>9.000000</buffer>
->>>>>>> 86ee1bf5
+        <geometry><box><size>436.050000 75.000000 130.000000</size></box></geometry>
+        <buffer>9.000000</buffer>
       </level>
       <level name="level56">
         <ref>tile_76</ref>
@@ -1113,63 +957,33 @@
         <ref>tile_83</ref>
         <ref>tile_84</ref>
         <ref>tile_85</ref>
-<<<<<<< HEAD
         <pose>-98.025000 -328.000000 0.000000 0 0 0</pose>
-        <geometry><box><size>436.050000 80.000000 130.000000</size></box></geometry>
-        <buffer>10.000000</buffer>
-=======
-        <pose>-90.000000 -328.000000 0.000000 0 0 0</pose>
-        <geometry><box><size>420.000000 75.000000 130.000000</size></box></geometry>
-        <buffer>9.000000</buffer>
->>>>>>> 86ee1bf5
+        <geometry><box><size>436.050000 75.000000 130.000000</size></box></geometry>
+        <buffer>9.000000</buffer>
       </level>
       <level name="level57">
         <ref>tile_79</ref>
-<<<<<<< HEAD
         <pose>-98.025000 -305.000000 0.000000 0 0 0</pose>
-        <geometry><box><size>436.050000 80.000000 130.000000</size></box></geometry>
-        <buffer>10.000000</buffer>
-=======
-        <pose>-90.000000 -305.000000 0.000000 0 0 0</pose>
-        <geometry><box><size>420.000000 75.000000 130.000000</size></box></geometry>
-        <buffer>9.000000</buffer>
->>>>>>> 86ee1bf5
+        <geometry><box><size>436.050000 75.000000 130.000000</size></box></geometry>
+        <buffer>9.000000</buffer>
       </level>
       <level name="level58">
         <ref>backpack_5</ref>
-<<<<<<< HEAD
         <pose>-98.025000 -311.000000 0.000000 0 0 0</pose>
-        <geometry><box><size>436.050000 80.000000 130.000000</size></box></geometry>
-        <buffer>10.000000</buffer>
-=======
-        <pose>-90.000000 -311.000000 0.000000 0 0 0</pose>
-        <geometry><box><size>420.000000 75.000000 130.000000</size></box></geometry>
-        <buffer>9.000000</buffer>
->>>>>>> 86ee1bf5
+        <geometry><box><size>436.050000 75.000000 130.000000</size></box></geometry>
+        <buffer>9.000000</buffer>
       </level>
       <level name="level60">
         <ref>rescue_randy_5</ref>
-<<<<<<< HEAD
         <pose>-98.025000 -319.000000 0.000000 0 0 0</pose>
-        <geometry><box><size>436.050000 80.000000 130.000000</size></box></geometry>
-        <buffer>10.000000</buffer>
-=======
-        <pose>-90.000000 -319.000000 0.000000 0 0 0</pose>
-        <geometry><box><size>420.000000 75.000000 130.000000</size></box></geometry>
-        <buffer>9.000000</buffer>
->>>>>>> 86ee1bf5
+        <geometry><box><size>436.050000 75.000000 130.000000</size></box></geometry>
+        <buffer>9.000000</buffer>
       </level>
       <level name="level62">
         <ref>phone_6</ref>
-<<<<<<< HEAD
         <pose>-98.025000 -321.000000 0.000000 0 0 0</pose>
-        <geometry><box><size>436.050000 80.000000 130.000000</size></box></geometry>
-        <buffer>10.000000</buffer>
-=======
-        <pose>-90.000000 -321.000000 0.000000 0 0 0</pose>
-        <geometry><box><size>420.000000 75.000000 130.000000</size></box></geometry>
-        <buffer>9.000000</buffer>
->>>>>>> 86ee1bf5
+        <geometry><box><size>436.050000 75.000000 130.000000</size></box></geometry>
+        <buffer>9.000000</buffer>
       </level>
 
 
@@ -1322,8 +1136,8 @@
       <level name="level22">
         <ref>vent_1</ref>
         <pose>-203.950000 -156.500000 0.000000 0 0 0</pose>
-        <geometry><box><size>80.000000 423.000000 130.000000</size></box></geometry>
-        <buffer>10.000000</buffer>
+        <geometry><box><size>75.000000 423.000000 130.000000</size></box></geometry>
+        <buffer>9.000000</buffer>
       </level>
       <level name="level23">
         <ref>tile_26</ref>
@@ -1364,8 +1178,8 @@
       <level name="level35">
         <ref>vent_2</ref>
         <pose>-276.050000 -156.500000 0.000000 0 0 0</pose>
-        <geometry><box><size>80.000000 423.000000 130.000000</size></box></geometry>
-        <buffer>10.000000</buffer>
+        <geometry><box><size>75.000000 423.000000 130.000000</size></box></geometry>
+        <buffer>9.000000</buffer>
       </level>
       <level name="level36">
         <ref>tile_39</ref>
