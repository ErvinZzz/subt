--- conflicted
+++ resolved
@@ -737,14 +737,13 @@
     this->Log() << "finished_score " << this->totalScore << std::endl;
     this->logStream.flush();
 
-<<<<<<< HEAD
     // \todo(nkoenig) After the tunnel circuit, change the /subt/start topic
     // to /sub/status.
     ignition::msgs::StringMsg msg;
     msg.mutable_header()->mutable_stamp()->CopyFrom(this->simTime);
     msg.set_data("finished");
     this->startPub.Publish(msg);
-=======
+
     // Output a run summary
     std::ofstream summary(this->logPath + "/summary.yml", std::ios::out);
     summary << "was_started: " << this->started << std::endl;
@@ -757,7 +756,6 @@
     std::ofstream score(this->logPath + "/score.yml", std::ios::out);
     score << totalScore << std::endl;
     score.flush();
->>>>>>> 37763eea
   }
 }
 
