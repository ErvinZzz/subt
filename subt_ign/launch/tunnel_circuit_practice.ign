--- conflicted
+++ resolved
@@ -256,15 +256,9 @@
 
     <world_name><%= $worldName %></world_name>
     <logging>
-<<<<<<< HEAD
-      <!-- Use the <path> element to control where to record the log file.
-           The HOME path is used by default
-      <path>/tmp</path>-->
-=======
       <!-- Use the <path> element to control where to record the log file. 
            The HOME path is used by default -->
       <path>/tmp/ign/logs</path>
->>>>>>> b4a90aab
       <filename_prefix>subt_tunnel_practice</filename_prefix>
     </logging>
 
