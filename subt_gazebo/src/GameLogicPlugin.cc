/*
 * Copyright (C) 2018 Open Source Robotics Foundation
 *
 * Licensed under the Apache License, Version 2.0 (the "License");
 * you may not use this file except in compliance with the License.
 * You may obtain a copy of the License at
 *
 *     http://www.apache.org/licenses/LICENSE-2.0
 *
 * Unless required by applicable law or agreed to in writing, software
 * distributed under the License is distributed on an "AS IS" BASIS,
 * WITHOUT WARRANTIES OR CONDITIONS OF ANY KIND, either express or implied.
 * See the License for the specific language governing permissions and
 * limitations under the License.
 *
*/

#include <std_msgs/Int32.h>
#include <algorithm>
#include <functional>
#include <utility>
#include <gazebo/common/Assert.hh>
#include <gazebo/common/Console.hh>
#include <gazebo/common/Events.hh>
#include <gazebo/physics/World.hh>
#include <ignition/math/Pose3.hh>
#include <ignition/math/Vector3.hh>

#include "subt_gazebo/CommonTypes.hh"
#include "subt_gazebo/GameLogicPlugin.hh"
#include "subt_gazebo/protobuf/artifact.pb.h"

using namespace gazebo;
using namespace subt;

GZ_REGISTER_WORLD_PLUGIN(GameLogicPlugin)

/////////////////////////////////////////////////
void GameLogicPlugin::Load(physics::WorldPtr _world, sdf::ElementPtr _sdf)
{
  // Default log path is /dev/null.
  std::string logPath = "/dev/null";

  // Check if the game logic plugin has a <logging> element.
  // The <logging> element can contain a <filename_prefix> child element.
  // The <filename_prefix> is used to specify the log filename prefix. For
  // example:
  // <logging>
  //   <filename_prefix>subt_tunnel_qual</filename_prefix>
  // </logging>
  if (_sdf->HasElement("logging"))
  {
    sdf::ElementPtr loggingElem = _sdf->GetElement("logging");

    // Get the log filename prefix.
    std::string filenamePrefix = loggingElem->Get<std::string>(
        "filename_prefix", "subt").first;

    // Make sure that we can access the HOME environment variable.
    char *homePath = getenv("HOME");
    if (!homePath)
    {
      gzerr << "Unable to get HOME environment variable. Report this error to "
        << "https://bitbucket.org/osrf/subt/issues/new. "
        << "SubT logging will be disabled.\n";
    }
    else
    {
      // Construct the final log filename.
      logPath = homePath;
      logPath += "/" + filenamePrefix + "_" +
        common::Time::GetWallTimeAsISOString() + ".log";
    }
  }

  // Open the log file.
  this->logStream.open(logPath.c_str(), std::ios::out);

  // Make sure the ROS node for Gazebo has already been initialized
  if (!ros::isInitialized())
  {
    ROS_FATAL_STREAM(
      "A ROS node for Gazebo has not been initialized, unable to load plugin. "
      << "Load the Gazebo system plugin 'libgazebo_ros_api_plugin.so'"
      << " in the gazebo_ros package)");
    return;
  }

  GZ_ASSERT(_world, "GameLogicPlugin world pointer is NULL");
  this->world = _world;

  // Parse the artifacts.
  this->ParseArtifacts(_sdf);

  // Initialize the ROS node.
  this->rosnode.reset(new ros::NodeHandle("subt"));

  // Advertise the service to receive artifact reports.
  // Note that we're setting the scope to this service to SCOPE_T, so only
  // nodes within the same process will be able to reach this plugin.
  // The reason for this is to avoid the teams to use this service directly.
  ignition::transport::AdvertiseServiceOptions opts;
  opts.SetScope(ignition::transport::Scope_t::PROCESS);
  this->node.Advertise(kNewArtifactSrv,
    &GameLogicPlugin::OnNewArtifact, this, opts);

  this->scorePub = this->rosnode->advertise<std_msgs::Int32>("score", 1000);

  // Publish the score.
  this->scoreTimer = this->rosnode->createTimer(
    ros::Duration(1.0), &GameLogicPlugin::PublishScore, this);

  this->updateConnection = event::Events::ConnectWorldUpdateBegin(
          std::bind(&GameLogicPlugin::OnUpdate, this));

  // Gazebo transport
  this->gzNode = gazebo::transport::NodePtr(new gazebo::transport::Node());
  this->gzNode->Init();

  this->startCollisionSub = this->gzNode->Subscribe("/subt/start/touched",
    &GameLogicPlugin::OnStartCollision, this);

  // ROS service to receive a command to finish the game.
  ros::NodeHandle n;
  this->finishService = n.advertiseService(
    "/subt/finish", &GameLogicPlugin::OnFinishCall, this);

  gzmsg << "Starting SubT" << std::endl;
  this->Log() << "starting" << std::endl;
}

/////////////////////////////////////////////////
void GameLogicPlugin::ParseArtifacts(sdf::ElementPtr _sdf)
{
  sdf::ElementPtr artifactElem = _sdf->GetElement("artifact");
  while (artifactElem)
  {
    // Sanity check: "Name" is required.
    if (!artifactElem->HasElement("name"))
    {
      gzerr << "[GameLogicPlugin]: Parameter <name> not found. Ignoring this "
            << "artifact" << std::endl;
      this->Log() << "error Parameter <name> not found. Ignoring this artifact"
        << std::endl;
      artifactElem = _sdf->GetNextElement("artifact");
      continue;
    }
    std::string modelName = artifactElem->Get<std::string>("name");

    // Sanity check: "Type" is required.
    if (!artifactElem->HasElement("type"))
    {
      gzerr << "[GameLogicPlugin]: Parameter <type> not found. Ignoring this "
            << "artifact" << std::endl;
      this->Log() << "error Parameter <type> not found. Ignoring this artifact"
        << std::endl;

      artifactElem = _sdf->GetNextElement("artifact");
      continue;
    }

    // Sanity check: The model should exist.
    physics::ModelPtr modelPtr = this->world->ModelByName(modelName);
    if (!modelPtr)
    {
       gzerr << "[GameLogicPlugin]: Unable to find model with name ["
             << modelName << "]. Ignoring artifact" << std::endl;
      this->Log() << "error Unable to find model with name ["
             << modelName << "]. Ignoring artifact" << std::endl;
       artifactElem = _sdf->GetNextElement("artifact");
       continue;
    }

    // Sanity check: Make sure that the artifact type is supported.
    std::string modelTypeStr = artifactElem->Get<std::string>("type");
    ArtifactType modelType;
    if (!this->ArtifactFromString(modelTypeStr, modelType))
    {
      gzerr << "[GameLogicPlugin]: Unknown artifact type ["
             << modelTypeStr << "]. Ignoring artifact" << std::endl;
      this->Log() << "error Unknown artifact type ["
             << modelTypeStr << "]. Ignoring artifact" << std::endl;
      artifactElem = _sdf->GetNextElement("artifact");
      continue;
    }

    // Sanity check: The artifact shouldn't be repeated.
    if (this->artifacts.find(modelType) != this->artifacts.end())
    {
      const auto &modelNames = this->artifacts[modelType];
      if (modelNames.find(modelName) != modelNames.end())
      {
        gzerr << "[GameLogicPlugin]: Repeated model with name ["
               << modelName << "]. Ignoring artifact" << std::endl;
        this->Log() << "error Repeated model with name ["
               << modelName << "]. Ignoring artifact" << std::endl;
        artifactElem = _sdf->GetNextElement("artifact");
        continue;
      }
    }

    this->artifacts[modelType][modelName] = modelPtr;
    artifactElem = artifactElem->GetNextElement("artifact");
  }
}

/////////////////////////////////////////////////
void GameLogicPlugin::OnNewArtifact(const subt::msgs::Artifact &_req)
{
<<<<<<< HEAD
  gzmsg << "New artifact reported." << std::endl;
  this->Log() << "new_artifact_reported" << std::endl;

=======
>>>>>>> b8505d4b
  ArtifactType artifactType;
  if (!this->ArtifactFromInt(_req.type(), artifactType))
  {
    gzerr << "Unknown artifact code. The number should be between 0 and "
          << this->kArtifactTypes.size() - 1 << " but we received "
<<<<<<< HEAD
          << _req.type << std::endl;

    this->Log() << "error Unknown artifact code. The number should be between "
      << "0 and " << this->kArtifactTypes.size() - 1
      << " but we received " << _req.type << std::endl;
    return false;
=======
          << _req.type() << std::endl;
>>>>>>> b8505d4b
  }

  {
    std::lock_guard<std::mutex> lock(this->mutex);
    this->totalScore += this->ScoreArtifact(artifactType, _req.pose());
    gzmsg << "Total score: " << this->totalScore << std::endl << std::endl;
    this->Log() << "new_total_score "
      << this->totalScore << std::endl;
  }
}

/////////////////////////////////////////////////
double GameLogicPlugin::ScoreArtifact(const ArtifactType &_type,
  const ignition::msgs::Pose &_pose)
{
  // Sanity check: Make sure that we have crossed the starting gate.
  if (!this->started)
  {
    gzmsg << "  The task hasn't started yet" << std::endl;
    this->Log() << "task_not_started" << std::endl;
    return 0.0;
  }

  // Sanity check: Make sure that we still have artifacts.
  if (this->artifacts.find(_type) == this->artifacts.end())
  {
    gzmsg << "  No artifacts remaining" << std::endl;
    this->Log() << "no_remaining_artifacts_of_specified_type" << std::endl;
    return 0.0;
  }

  auto &potentialArtifacts = this->artifacts[_type];

  // From the list of potential artifacts, find out which one is
  // closer (Euclidean distance) to the located by this request.
  ignition::math::Vector3d observedObjectPose(
    _pose.position().x(), _pose.position().y(), _pose.position().z());
  std::tuple<std::string, ignition::math::Vector3d, double> minDistance =
    {"", ignition::math::Vector3d(), std::numeric_limits<double>::infinity()};
  for (auto const object : potentialArtifacts)
  {
    auto objName = object.first;
    auto objPosition = object.second->WorldPose().Pos();
    double distance = observedObjectPose.Distance(objPosition);

    if (distance < std::get<2>(minDistance))
    {
      std::get<0>(minDistance) = objName;
      std::get<1>(minDistance) = objPosition;
      std::get<2>(minDistance) = distance;
    }
  }

  const double kBaseValue = 1.0;
  double score = kBaseValue;

  // Calculate the score based on accuracy in the location.
  double distance = std::get<2>(minDistance);
  if (distance < 0.5)
  {
    gzmsg << "  [Distance bonus]: x3" << std::endl;
    this->Log() << "distance_bonus_x3" << std::endl;
    score *= 3;
  }
  else if (distance < 2.0)
  {
    gzmsg << "  [Distance bonus]: x2" << std::endl;
    this->Log() << "distance_bonus_x2" << std::endl;
    score *= 2;
  }
  else if (distance < 4.0)
  {
    gzmsg << "  [Distance bonus]: x1" << std::endl;
    this->Log() << "distance_bonus_x1" << std::endl;
    score *= 1;
  }
  else
  {
    gzmsg << "  [Distance bonus]: -1" << std::endl;
    this->Log() << "distance_bonus_-1" << std::endl;
    score += -1;
  }

  // Apply factors based on the time since the start of the run.
  auto now = std::chrono::steady_clock::now();
  auto elapsedSecs = std::chrono::duration_cast<std::chrono::seconds>(
    now - this->startTime).count();
  if (elapsedSecs < 60 * 20)
  {
    gzmsg << "  [Time bonus]: x3" << std::endl;
    this->Log() << "time_bonus_x3" << std::endl;
    score *= 3.0;
  }
  else if (elapsedSecs < 60 * 40)
  {
    gzmsg << "  [Time bonus]: x2" << std::endl;
    this->Log() << "time_bonus_x2" << std::endl;
    score *= 2.0;
  }
  else
  {
    gzmsg << "  [Time bonus]: x1" << std::endl;
    this->Log() << "time_bonus_x1" << std::endl;
    score *= 1.0;
  }

  gzmsg << "  [Total]: " << score << std::endl;
  this->Log() << "modified_score " << score << std::endl;

  // Remove this artifact to avoid getting score from the same artifact
  // multiple times.
  potentialArtifacts.erase(std::get<0>(minDistance));
  if (potentialArtifacts.empty())
    this->artifacts.erase(_type);

  return score;
}

/////////////////////////////////////////////////
void GameLogicPlugin::PublishScore(const ros::TimerEvent &/*_event*/)
{
  std_msgs::Int32 msg;

  {
    std::lock_guard<std::mutex> lock(this->mutex);
    if (!this->started)
      return;

    msg.data = this->totalScore;
    this->scorePub.publish(msg);
  }
}

/////////////////////////////////////////////////
bool GameLogicPlugin::ArtifactFromString(const std::string &_name,
  ArtifactType &_type)
{
  auto pos = std::find_if(
    std::begin(this->kArtifactTypes),
    std::end(this->kArtifactTypes),
    [&_name](const typename std::pair<ArtifactType, std::string> &_pair)
    {
      return (std::get<1>(_pair) == _name);
    });

  if (pos == std::end(this->kArtifactTypes))
    return false;

  _type = std::get<0>(*pos);
  return true;
}

/////////////////////////////////////////////////
bool GameLogicPlugin::ArtifactFromInt(const uint32_t &_typeInt,
  ArtifactType &_type)
{
  if (_typeInt > this->kArtifactTypes.size())
    return false;

  _type = static_cast<ArtifactType>(_typeInt);
  return true;
}

/////////////////////////////////////////////////
void GameLogicPlugin::OnUpdate()
{
}

/////////////////////////////////////////////////
void GameLogicPlugin::OnStartCollision(ConstIntPtr &/*_msg*/)
{
  if (this->started)
    return;

  this->started = true;
  this->startTime = std::chrono::steady_clock::now();
  gzmsg << "Scoring has Started" << std::endl;
  this->Log() << "scoring_started" << std::endl;
}

/////////////////////////////////////////////////
bool GameLogicPlugin::OnFinishCall(std_srvs::SetBool::Request &_req,
  std_srvs::SetBool::Response &_res)
{
  _res.success = false;
  if (this->started && !this->finished && _req.data)
  {
    this->finished = true;
    this->finishTime = std::chrono::steady_clock::now();

    auto elapsed = this->finishTime - this->startTime;
    gzmsg << "Scoring has finished. Elapsed time: "
          << std::chrono::duration_cast<std::chrono::seconds>(elapsed).count()
          << " seconds" << std::endl;
    _res.success = true;
    this->Log() << "finished_elapsed_time "
      << std::chrono::duration_cast<std::chrono::seconds>(elapsed).count()
      << " s." << std::endl;
    this->Log() << "finished_score " << this->totalScore << std::endl;
    this->logStream.flush();
  }
  return true;
}

/////////////////////////////////////////////////
std::ofstream &GameLogicPlugin::Log()
{
  this->logStream << this->world->SimTime().sec
    << " " << this->world->SimTime().nsec << " ";
  return this->logStream;
}<|MERGE_RESOLUTION|>--- conflicted
+++ resolved
@@ -207,27 +207,19 @@
 /////////////////////////////////////////////////
 void GameLogicPlugin::OnNewArtifact(const subt::msgs::Artifact &_req)
 {
-<<<<<<< HEAD
-  gzmsg << "New artifact reported." << std::endl;
   this->Log() << "new_artifact_reported" << std::endl;
 
-=======
->>>>>>> b8505d4b
   ArtifactType artifactType;
   if (!this->ArtifactFromInt(_req.type(), artifactType))
   {
     gzerr << "Unknown artifact code. The number should be between 0 and "
           << this->kArtifactTypes.size() - 1 << " but we received "
-<<<<<<< HEAD
-          << _req.type << std::endl;
+          << _req.type() << std::endl;
 
     this->Log() << "error Unknown artifact code. The number should be between "
       << "0 and " << this->kArtifactTypes.size() - 1
-      << " but we received " << _req.type << std::endl;
-    return false;
-=======
-          << _req.type() << std::endl;
->>>>>>> b8505d4b
+      << " but we received " << _req.type() << std::endl;
+    return;
   }
 
   {
