--- conflicted
+++ resolved
@@ -16,7 +16,6 @@
 -->
 
 <robot xmlns:xacro="http://www.ros.org/wiki/xacro">
-<<<<<<< HEAD
   <!-- Macro to insert a 2D scanning LIDAR with ROS integration.
     name: Name of the link associated to the sensor.
     topic: ROS topic name where the laser scan is published.
@@ -36,21 +35,13 @@
                        samples:=720
                        min_angle:=-2.35619
                        max_angle:=2.35619
-                       min_range:=0.1
+                       min_range:=0.04
                        max_range:=30.0                       
                        noise_stddev:=0.01
                        robot_namespace:=/
                        topic:=scan
                        mesh:=package://subt_sensors/meshes/hokuyo.dae">
     <link name="${name}">
-=======
-
-  <xacro:macro name="planar_lidar" params="frame:=laser topic:=scan sample_size:=720 update_rate:=30
-               min_angle:=-2.35619 max_angle:=2.35619 min_range:=0.04 max_range:=30.0 robot_namespace:=/
-               x:=0 y:=0 z:=0
-               mesh:=package://subt_sensors/meshes/hokuyo.dae">
-    <link name="${frame}">
->>>>>>> 21d26fe8
       <inertial>
         <mass value="1e-5" />
         <origin xyz="0 0 0" rpy="0 0 0"/>
