<?xml version="1.0"?>

<robot name="x3" xmlns:xacro="http://ros.org/wiki/xacro">
  <xacro:include filename="$(find rotors_description)/urdf/component_snippets.xacro" />
  <!-- Instantiate x3 "mechanics" -->
  <xacro:include filename="$(find x3_description)/urdf/x3.xacro" />

  <!-- Instantiate a controller. -->
  <xacro:controller_plugin_macro namespace="${namespace}" imu_sub_topic="imu" />

  <gazebo>
<<<<<<< HEAD
    <plugin name="${namespace}_joint_motion_timer" filename="libJointMotionTimerPlugin.so">
      <all_joints/>
    </plugin>
=======
    <enable_wind>true</enable_wind>
  </gazebo>

  <gazebo>
>>>>>>> 8d30fea0
    <plugin name="${namespace}_joint_state_publisher" filename="libgazebo_ros_joint_state_publisher.so">
      <robotNamespace>${namespace}/fixed</robotNamespace>
      <jointName>X3/pressure_sensor_joint, X3/magnetometer_joint, X3/imu_joint, X3/odometry_sensor1_joint</jointName>
      <alwaysOn>true</alwaysOn>
      <updateRate>1000</updateRate>
    </plugin>
  </gazebo>

</robot>
<|MERGE_RESOLUTION|>--- conflicted
+++ resolved
@@ -9,16 +9,13 @@
   <xacro:controller_plugin_macro namespace="${namespace}" imu_sub_topic="imu" />
 
   <gazebo>
-<<<<<<< HEAD
-    <plugin name="${namespace}_joint_motion_timer" filename="libJointMotionTimerPlugin.so">
-      <all_joints/>
-    </plugin>
-=======
     <enable_wind>true</enable_wind>
   </gazebo>
 
   <gazebo>
->>>>>>> 8d30fea0
+    <plugin name="${namespace}_joint_motion_timer" filename="libJointMotionTimerPlugin.so">
+      <all_joints/>
+    </plugin>
     <plugin name="${namespace}_joint_state_publisher" filename="libgazebo_ros_joint_state_publisher.so">
       <robotNamespace>${namespace}/fixed</robotNamespace>
       <jointName>X3/pressure_sensor_joint, X3/magnetometer_joint, X3/imu_joint, X3/odometry_sensor1_joint</jointName>
